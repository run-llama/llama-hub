--- conflicted
+++ resolved
@@ -1,8 +1,4 @@
-<<<<<<< HEAD
-# 🦙 Llama Hub
-=======
 # Llama Hub 🦙
->>>>>>> e801266b
 
 This is a simple library of all the data loaders / readers that have been created by the community. The goal is to make it extremely easy to connect large language models to a large variety of knowledge sources. These are general-purpose utilities that are meant to be used in [GPT Index](https://github.com/jerryjliu/gpt_index/tree/main/gpt_index) (e.g. when building a index) and [LangChain](https://github.com/hwchase17/langchain) (e.g. when building different tools an agent can use). For example, there are loaders to parse Google Docs, SQL Databases, PDF files, PowerPoints, Notion, Slack, Obsidian, and many more. Note that because different loaders produce the same types of Documents, you can easily use them together in the same index.
 
@@ -81,25 +77,21 @@
 
 Finally, add your loader to the `loader_hub/library.json` file so that it may be used by others. As is exemplified by the current file, add in the class name of your loader, along with its id, author, etc. This file is referenced by the Loader Hub website and the download function within GPT Index.
 
-<<<<<<< HEAD
-
 ### Step 4: Make a Pull Request! 
 
 Create a PR against the main branch. We typically review the PR within a day. To help expedite the process, it may be helpful to provide screenshots (either in the PR or in
 the README directly) showing your data loader in action! 
 
 
-### FAQ
+## FAQ
 
-#### Should I create a PR against Llama Hub or the GPT Index repo directly?
-
+### Should I create a PR against Llama Hub or the GPT Index repo directly?
 
 If you have a data loader PR, by default let's try to create it against Llama Hub! We will make exceptions in certain cases 
 (for instance, if we think the data loader should be core to the GPT Index repo). 
 
 For all other PR's relevant GPT Index, let's create it directly against the GPT Index repo.
-=======
-# Questions?
 
-Feel free to hop into the [community Discord](https://discord.gg/dGcwcsnxhU) or tag the official [Twitter account](https://twitter.com/gpt_index)!
->>>>>>> e801266b
+### Other questions?
+
+Feel free to hop into the [community Discord](https://discord.gg/dGcwcsnxhU) or tag the official [Twitter account](https://twitter.com/gpt_index)!