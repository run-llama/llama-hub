--- conflicted
+++ resolved
@@ -1,10 +1,6 @@
 [tool.poetry]
 name = "llama-hub"
-<<<<<<< HEAD
-version = "0.0.71"
-=======
 version = "0.0.70"
->>>>>>> e9e29b9b
 description = "A library of community-driven data loaders for LLMs. Use with LlamaIndex and/or LangChain. "
 authors = ["Jerry Liu", "Jesse Zhang"]
 # New attributes
