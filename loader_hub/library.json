{
  "AsanaReader": {
    "id": "asana",
    "author": "daveey"
  },
  "GoogleDocsReader": {
    "id": "google_docs",
    "author": "jerryjliu"
  },
  "GoogleDriveReader": {
    "id": "google_drive",
    "author": "ravi03071991"
  },
  "GoogleCalendarReader": {
    "id": "google_calendar",
    "author": "ong"
  },
  "SimpleDirectoryReader": {
    "id": "file",
    "author": "jerryjliu"
  },
  "PDFReader": {
    "id": "file/pdf",
    "author": "ravi03071991"
  },
  "CJKPDFReader": {
    "id": "file/cjk_pdf",
    "author": "JiroShimaya",
    "keywords": [
      "Japanese",
      "Chinese",
      "Korean"
    ]
  },
  "DocxReader": {
    "id": "file/docx",
    "author": "thejessezhang"
  },
  "PptxReader": {
    "id": "file/pptx",
    "author": "thejessezhang"
  },
  "ImageReader": {
    "id": "file/image",
    "author": "ravi03071991",
    "keywords": [
      "invoice",
      "receipt"
    ]
  },
  "EpubReader": {
    "id": "file/epub",
    "author": "Haowjy"
  },
  "JSONReader": {
    "id": "file/json",
    "author": "yisding"
  },
  "MarkdownReader": {
    "id": "file/markdown",
    "author": "hursh-desai"
  },
  "AudioTranscriber": {
    "id": "file/audio",
    "author": "ravi03071991"
  },
  "SimpleCSVReader": {
    "id": "file/simple_csv",
    "author": "vguillet"
  },
  "PagedCSVReader": {
    "id": "file/paged_csv",
    "author": "thejessezhang"
  },
  "PandasCSVReader": {
    "id": "file/pandas_csv",
    "author": "ephe-meral"
  },
  "SimpleWebPageReader": {
    "id": "web/simple_web",
    "author": "thejessezhang"
  },
  "ReadabilityWebPageReader": {
    "id": "web/readability_web",
    "author": "pandazki",
    "extra_files": [
      "Readability.js"
    ]
  },
  "BeautifulSoupWebReader": {
    "id": "web/beautiful_soup_web",
    "author": "thejessezhang",
    "keywords": [
      "substack",
      "readthedocs",
      "documentation"
    ]
  },
  "RssReader": {
    "id": "web/rss",
    "author": "bborn",
    "keywords": [
      "feed",
      "rss",
      "atom"
    ]
  },
  "DatabaseReader": {
    "id": "database",
    "author": "kevinqz",
    "keywords": [
      "sql",
      "postgres",
      "snowflake",
      "aws rds"
    ]
  },
  "DiscordReader": {
    "id": "discord",
    "author": "jerryjliu"
  },
  "FaissReader": {
    "id": "faiss",
    "author": "jerryjliu"
  },
  "SimpleMongoReader": {
    "id": "mongo",
    "author": "jerryjliu"
  },
  "NotionPageReader": {
    "id": "notion",
    "author": "jerryjliu"
  },
  "ObsidianReader": {
    "id": "obsidian",
    "author": "hursh-desai"
  },
  "PineconeReader": {
    "id": "pinecone",
    "author": "jerryjliu"
  },
  "QdrantReader": {
    "id": "qdrant",
    "author": "kacperlukawski"
  },
  "ChromaReader": {
    "id": "chroma",
    "author": "atroyn"
  },
  "ElasticsearchReader": {
    "id": "elasticsearch",
    "author": "jaylmiller"
  },
  "SlackReader": {
    "id": "slack",
    "author": "jerryjliu"
  },
  "StringIterableReader": {
    "id": "string_iterable",
    "author": "teoh"
  },
  "TwitterTweetReader": {
    "id": "twitter",
    "author": "ravi03071991"
  },
  "WeaviateReader": {
    "id": "weaviate",
    "author": "jerryjliu"
  },
  "WikipediaReader": {
    "id": "wikipedia",
    "author": "jerryjliu"
  },
  "YoutubeTranscriptReader": {
    "id": "youtube_transcript",
    "author": "ravi03071991"
  },
  "MakeWrapper": {
    "id": "make_com"
  },
  "ArxivReader": {
    "id": "papers/arxiv",
    "author": "thejessezhang"
  },
  "PubmedReader": {
    "id": "papers/pubmed",
    "author": "thejessezhang"
  },
  "MboxReader": {
    "id": "file/mbox",
    "author": "minosvasilias"
  },
  "UnstructuredReader": {
    "id": "file/unstructured",
    "author": "thejessezhang",
    "keywords": [
      "sec",
      "html",
      "eml",
      "10k",
      "10q",
      "unstructured.io"
    ]
  },
  "KnowledgeBaseWebReader": {
    "id": "web/knowledge_base",
    "author": "jasonwcfan",
    "keywords": [
      "documentation"
    ]
  },
  "S3Reader": {
    "id": "s3",
    "author": "thejessezhang",
    "keywords": [
      "aws s3",
      "bucket",
      "amazon web services"
    ]
  },
  "RemoteReader": {
    "id": "remote",
    "author": "thejessezhang",
    "keywords": [
      "hosted",
      "url",
      "gutenberg"
    ]
  },
  "RemoteDepthReader": {
    "id": "remote_depth",
    "author": "simonMoisselin",
    "keywords": [
      "hosted",
      "url",
      "multiple"
    ]
  },
  "DadJokesReader": {
    "id": "dad_jokes",
    "author": "sidu",
    "keywords": [
      "jokes",
      "dad jokes"
    ]
  },
  "WhatsappChatLoader": {
    "id": "whatsapp",
    "author": "batmanscode",
    "keywords": [
      "whatsapp",
      "chat"
    ]
  },
  "BilibiliTranscriptReader": {
    "id": "bilibili",
    "author": "alexzhangji"
  },
  "RedditReader": {
    "id": "reddit",
    "author": "vanessahlyan",
    "keywords": [
      "reddit",
      "subreddit",
      "search",
      "comments"
    ]
  },
  "MemosReader": {
    "id": "memos",
    "author": "bubu",
    "keywords": [
      "memos",
      "note"
    ]
  },
  "SpotifyReader": {
    "id": "spotify",
    "author": "ong",
    "keywords": [
      "spotify",
      "music"
    ]
  },
  "GithubRepositoryReader": {
    "id": "github_repo",
    "author": "ahmetkca",
    "keywords": [
      "github",
      "repository",
      "git",
      "code",
      "source code",
      "placeholder"
    ],
    "extra_files": [
      "github_client.py",
      "utils.py",
      "__init__.py"
    ]
  },
  "RDFReader": {
    "id": "file/rdf",
    "author": "mommi84",
    "keywords": [
      "rdf",
      "n-triples",
      "graph",
      "knowledge graph"
    ]
  },
  "ReadwiseReader": {
    "id": "readwise",
    "author": "alexbowe",
    "keywords": [
      "readwise",
      "highlights",
      "reading",
      "pkm"
    ]
  },
  "PandasExcelReader": {
    "id": "file/pandas_excel",
    "author": "maccarini"
  },
  "ZendeskReader": {
    "id": "zendesk",
    "author": "bbornsztein",
    "keywords": [
      "zendesk",
      "knowledge base",
      "help center"
    ]
  },
  "IntercomReader": {
    "id": "intercom",
    "author": "bbornsztein",
    "keywords": [
      "intercom",
      "knowledge base",
      "help center"
    ]
  },
  "WordpressReader": {
    "id": "wordpress",
    "author": "bbornsztein",
    "keywords": [
      "wordpress",
      "blog"
    ]
  },
  "GmailReader": {
    "id": "gmail",
    "author": "bbornsztein",
    "keywords": [
      "gmail",
      "email"
    ]
  },
  "SteamshipFileReader": {
    "id": "steamship",
    "author": "douglas-reid",
    "keywords": [
      "steamship"
    ]
  },
  "GPTRepoReader": {
    "id": "gpt_repo",
    "author": "mpoon"
  },
  "AirtableReader": {
    "id": "airtable",
    "author": "smyja"
  },
  "HatenaBlogReader": {
    "id": "hatena_blog",
    "author": "Shoya SHIRAKI",
    "keywords": [
      "hatena",
      "blog"
    ]
  },
  "OpendalReader": {
    "id": "opendal_reader",
    "author": "OpenDAL Contributors",
    "keywords": [
      "storage"
    ]
  },
  "OpendalS3Reader": {
    "id": "opendal_reader/s3",
    "author": "OpenDAL Contributors",
    "keywords": [
      "storage",
      "s3"
    ]
  },
  "OpendalAzblobReader": {
    "id": "opendal_reader/azblob",
    "author": "OpenDAL Contributors",
    "keywords": [
      "storage",
      "azblob"
    ]
  },
  "OpendalGcsReader": {
    "id": "opendal_reader/gcs",
    "author": "OpenDAL Contributors",
    "keywords": [
      "storage",
      "gcs"
    ]
  },
  "ConfluenceReader": {
    "id": "confluence",
    "author": "zywilliamli"
  },
  "ChatGPTRetrievalPluginReader": {
    "id": "chatgpt_plugin",
    "author": "jerryjliu"
  },
  "JiraReader": {
    "id": "jira",
    "author": "bearguy",
    "keywords": ["jira"]
  },
  "UnstructuredURLLoader": {
    "id": "web/unstructured_web",
    "author": "kravetsmic",
    "keywords": [
       "unstructured.io",
       "url"
    ]
  },
  "GoogleSheetsReader": {
    "id": "google_sheets",
    "author": "piroz"
  },
<<<<<<< HEAD
  "FeedlyRssReader": {
    "id": "feedly_rss",
    "author": "kychanbp",
    "keywords": [
      "feedly",
      "rss"
    ]
  }
=======
   "FlatPdfReader": {
    "id": "file/flat_pdf",
    "author": "emmanuel-oliveira",
    "keywords": ["pdf", "flat", "flattened"]
   }

>>>>>>> 842412a3
}<|MERGE_RESOLUTION|>--- conflicted
+++ resolved
@@ -436,7 +436,6 @@
     "id": "google_sheets",
     "author": "piroz"
   },
-<<<<<<< HEAD
   "FeedlyRssReader": {
     "id": "feedly_rss",
     "author": "kychanbp",
@@ -444,13 +443,11 @@
       "feedly",
       "rss"
     ]
-  }
-=======
+  },
    "FlatPdfReader": {
     "id": "file/flat_pdf",
     "author": "emmanuel-oliveira",
     "keywords": ["pdf", "flat", "flattened"]
    }
 
->>>>>>> 842412a3
 }