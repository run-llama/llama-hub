--- conflicted
+++ resolved
@@ -457,20 +457,14 @@
   "FlatPdfReader": {
     "id": "file/flat_pdf",
     "author": "emmanuel-oliveira",
-<<<<<<< HEAD
     "keywords": [
       "pdf",
       "flat",
       "flattened"
     ]
-  }
-=======
-    "keywords": ["pdf", "flat", "flattened"]
-   },
-   "MilvusReader": {
+  },
+  "MilvusReader": {
     "id": "milvus",
     "author": "filip-halt"
-   }
-
->>>>>>> 61de0c16
+  }
 }