{
  "AsanaReader": {
    "id": "asana",
    "author": "daveey"
  },
  "GoogleDocsReader": {
    "id": "google_docs",
    "author": "jerryjliu"
  },
  "GoogleDriveReader": {
    "id": "google_drive",
    "author": "ravi03071991"
  },
  "GoogleCalendarReader": {
    "id": "google_calendar",
    "author": "ong"
  },
  "SimpleDirectoryReader": {
    "id": "file",
    "author": "jerryjliu"
  },
  "PDFReader": {
    "id": "file/pdf",
    "author": "ravi03071991"
  },
  "CJKPDFReader": {
    "id": "file/cjk_pdf",
    "author": "JiroShimaya",
    "keywords": [
      "Japanese",
      "Chinese",
      "Korean"
    ]
  },
  "DocxReader": {
    "id": "file/docx",
    "author": "thejessezhang"
  },
  "PptxReader": {
    "id": "file/pptx",
    "author": "thejessezhang"
  },
  "ImageReader": {
    "id": "file/image",
    "author": "ravi03071991",
    "keywords": [
      "invoice",
      "receipt"
    ]
  },
  "HubspotReader": {
    "id": "hubspot",
    "author": "ykhli",
    "keywords": ["hubspot"]
  },
  "EpubReader": {
    "id": "file/epub",
    "author": "Haowjy"
  },
  "JSONReader": {
    "id": "file/json",
    "author": "yisding"
  },
  "MarkdownReader": {
    "id": "file/markdown",
    "author": "hursh-desai"
  },
  "AudioTranscriber": {
    "id": "file/audio",
    "author": "ravi03071991"
  },
  "SimpleCSVReader": {
    "id": "file/simple_csv",
    "author": "vguillet"
  },
  "PagedCSVReader": {
    "id": "file/paged_csv",
    "author": "thejessezhang"
  },
  "PandasCSVReader": {
    "id": "file/pandas_csv",
    "author": "ephe-meral"
  },
  "SimpleWebPageReader": {
    "id": "web/simple_web",
    "author": "thejessezhang"
  },
  "ReadabilityWebPageReader": {
    "id": "web/readability_web",
    "author": "pandazki",
    "extra_files": [
      "Readability.js"
    ]
  },
  "BeautifulSoupWebReader": {
    "id": "web/beautiful_soup_web",
    "author": "thejessezhang",
    "keywords": [
      "substack",
      "readthedocs",
      "documentation"
    ]
  },
  "RssReader": {
    "id": "web/rss",
    "author": "bborn",
    "keywords": [
      "feed",
      "rss",
      "atom"
    ]
  },
  "DatabaseReader": {
    "id": "database",
    "author": "kevinqz",
    "keywords": [
      "sql",
      "postgres",
      "snowflake",
      "aws rds"
    ]
  },
  "DiscordReader": {
    "id": "discord",
    "author": "jerryjliu"
  },
  "FaissReader": {
    "id": "faiss",
    "author": "jerryjliu"
  },
  "SimpleMongoReader": {
    "id": "mongo",
    "author": "jerryjliu"
  },
  "SimpleCouchDBReader": {
    "id": "couchdb",
    "author": "technosophy"
  },
  "NotionPageReader": {
    "id": "notion",
    "author": "jerryjliu"
  },
  "ObsidianReader": {
    "id": "obsidian",
    "author": "hursh-desai"
  },
  "PineconeReader": {
    "id": "pinecone",
    "author": "jerryjliu"
  },
  "QdrantReader": {
    "id": "qdrant",
    "author": "kacperlukawski"
  },
  "ChromaReader": {
    "id": "chroma",
    "author": "atroyn"
  },
  "ElasticsearchReader": {
    "id": "elasticsearch",
    "author": "jaylmiller"
  },
  "SlackReader": {
    "id": "slack",
    "author": "jerryjliu"
  },
  "StringIterableReader": {
    "id": "string_iterable",
    "author": "teoh"
  },
  "TwitterTweetReader": {
    "id": "twitter",
    "author": "ravi03071991"
  },
  "WeaviateReader": {
    "id": "weaviate",
    "author": "jerryjliu"
  },
  "WikipediaReader": {
    "id": "wikipedia",
    "author": "jerryjliu"
  },
  "YoutubeTranscriptReader": {
    "id": "youtube_transcript",
    "author": "ravi03071991"
  },
  "MakeWrapper": {
    "id": "make_com"
  },
  "ArxivReader": {
    "id": "papers/arxiv",
    "author": "thejessezhang"
  },
  "PubmedReader": {
    "id": "papers/pubmed",
    "author": "thejessezhang"
  },
  "MboxReader": {
    "id": "file/mbox",
    "author": "minosvasilias"
  },
  "UnstructuredReader": {
    "id": "file/unstructured",
    "author": "thejessezhang",
    "keywords": [
      "sec",
      "html",
      "eml",
      "10k",
      "10q",
      "unstructured.io"
    ]
  },
  "KnowledgeBaseWebReader": {
    "id": "web/knowledge_base",
    "author": "jasonwcfan",
    "keywords": [
      "documentation"
    ]
  },
  "S3Reader": {
    "id": "s3",
    "author": "thejessezhang",
    "keywords": [
      "aws s3",
      "bucket",
      "amazon web services"
    ]
  },
  "RemoteReader": {
    "id": "remote",
    "author": "thejessezhang",
    "keywords": [
      "hosted",
      "url",
      "gutenberg"
    ]
  },
  "RemoteDepthReader": {
    "id": "remote_depth",
    "author": "simonMoisselin",
    "keywords": [
      "hosted",
      "url",
      "multiple"
    ]
  },
  "DadJokesReader": {
    "id": "dad_jokes",
    "author": "sidu",
    "keywords": [
      "jokes",
      "dad jokes"
    ]
  },
  "WhatsappChatLoader": {
    "id": "whatsapp",
    "author": "batmanscode",
    "keywords": [
      "whatsapp",
      "chat"
    ]
  },
  "BilibiliTranscriptReader": {
    "id": "bilibili",
    "author": "alexzhangji"
  },
  "RedditReader": {
    "id": "reddit",
    "author": "vanessahlyan",
    "keywords": [
      "reddit",
      "subreddit",
      "search",
      "comments"
    ]
  },
  "MemosReader": {
    "id": "memos",
    "author": "bubu",
    "keywords": [
      "memos",
      "note"
    ]
  },
  "SpotifyReader": {
    "id": "spotify",
    "author": "ong",
    "keywords": [
      "spotify",
      "music"
    ]
  },
  "GithubRepositoryReader": {
    "id": "github_repo",
    "author": "ahmetkca",
    "keywords": [
      "github",
      "repository",
      "git",
      "code",
      "source code",
      "placeholder"
    ],
    "extra_files": [
      "github_client.py",
      "utils.py",
      "__init__.py"
    ]
  },
  "RDFReader": {
    "id": "file/rdf",
    "author": "mommi84",
    "keywords": [
      "rdf",
      "n-triples",
      "graph",
      "knowledge graph"
    ]
  },
  "ReadwiseReader": {
    "id": "readwise",
    "author": "alexbowe",
    "keywords": [
      "readwise",
      "highlights",
      "reading",
      "pkm"
    ]
  },
  "PandasExcelReader": {
    "id": "file/pandas_excel",
    "author": "maccarini"
  },
  "ZendeskReader": {
    "id": "zendesk",
    "author": "bbornsztein",
    "keywords": [
      "zendesk",
      "knowledge base",
      "help center"
    ]
  },
  "IntercomReader": {
    "id": "intercom",
    "author": "bbornsztein",
    "keywords": [
      "intercom",
      "knowledge base",
      "help center"
    ]
  },
  "WordpressReader": {
    "id": "wordpress",
    "author": "bbornsztein",
    "keywords": [
      "wordpress",
      "blog"
    ]
  },
  "GmailReader": {
    "id": "gmail",
    "author": "bbornsztein",
    "keywords": [
      "gmail",
      "email"
    ]
  },
  "SteamshipFileReader": {
    "id": "steamship",
    "author": "douglas-reid",
    "keywords": [
      "steamship"
    ]
  },
  "GPTRepoReader": {
    "id": "gpt_repo",
    "author": "mpoon"
  },
  "AirtableReader": {
    "id": "airtable",
    "author": "smyja"
  },
  "HatenaBlogReader": {
    "id": "hatena_blog",
    "author": "Shoya SHIRAKI",
    "keywords": [
      "hatena",
      "blog"
    ]
  },
  "OpendalReader": {
    "id": "opendal_reader",
    "author": "OpenDAL Contributors",
    "keywords": [
      "storage"
    ]
  },
  "OpendalS3Reader": {
    "id": "opendal_reader/s3",
    "author": "OpenDAL Contributors",
    "keywords": [
      "storage",
      "s3"
    ]
  },
  "OpendalAzblobReader": {
    "id": "opendal_reader/azblob",
    "author": "OpenDAL Contributors",
    "keywords": [
      "storage",
      "azblob"
    ]
  },
  "OpendalGcsReader": {
    "id": "opendal_reader/gcs",
    "author": "OpenDAL Contributors",
    "keywords": [
      "storage",
      "gcs"
    ]
  },
  "ConfluenceReader": {
    "id": "confluence",
    "author": "zywilliamli"
  },
  "ChatGPTRetrievalPluginReader": {
    "id": "chatgpt_plugin",
    "author": "jerryjliu"
  },
  "JiraReader": {
    "id": "jira",
    "author": "bearguy",
    "keywords": [
      "jira"
    ]
  },
  "UnstructuredURLLoader": {
    "id": "web/unstructured_web",
    "author": "kravetsmic",
    "keywords": [
      "unstructured.io",
      "url"
    ]
  },
  "GoogleSheetsReader": {
    "id": "google_sheets",
    "author": "piroz"
  },
  "FeedlyRssReader": {
    "id": "feedly_rss",
    "author": "kychanbp",
    "keywords": [
      "feedly",
      "rss"
    ]
  },
  "FlatPdfReader": {
    "id": "file/flat_pdf",
    "author": "emmanuel-oliveira",
    "keywords": [
      "pdf",
      "flat",
      "flattened"
    ]
  },
  "MilvusReader": {
    "id": "milvus",
    "author": "filip-halt"
  },
  "StackoverflowReader": {
    "id": "stackoverflow",
    "author": "allen-munsch",
    "keywords": [
      "posts",
      "questions",
      "answers"
    ]
  },
  "ZulipReader": {
    "id": "zulip",
    "author": "plurigrid"
  },
<<<<<<< HEAD
  "OutlookLocalCalendarReader": {
    "id":"outlook_localcalendar",
    "author":"tevslin",
    "keywords":[
      "calendar",
      "outlook"
    ]
 }
=======
  "ApifyActor": {
    "id": "apify/actor",
    "author": "drobnikj",
    "keywords": [
      "apify",
      "scraper",
      "scraping",
      "crawler"
    ]
  },
  "ApifyDataset": {
    "id": "apify/dataset",
    "author": "drobnikj",
    "keywords": [
      "apify",
      "scraper",
      "scraping",
      "crawler"
    ]
  }
>>>>>>> 6a6dc852
}<|MERGE_RESOLUTION|>--- conflicted
+++ resolved
@@ -481,7 +481,6 @@
     "id": "zulip",
     "author": "plurigrid"
   },
-<<<<<<< HEAD
   "OutlookLocalCalendarReader": {
     "id":"outlook_localcalendar",
     "author":"tevslin",
@@ -489,8 +488,7 @@
       "calendar",
       "outlook"
     ]
- }
-=======
+ },
   "ApifyActor": {
     "id": "apify/actor",
     "author": "drobnikj",
@@ -511,5 +509,4 @@
       "crawler"
     ]
   }
->>>>>>> 6a6dc852
 }