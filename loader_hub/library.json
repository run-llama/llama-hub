--- conflicted
+++ resolved
@@ -436,18 +436,12 @@
   "PyMuPDFReader": {
     "id": "file/pymu_pdf",
     "author": "iamarunbrahma",
-<<<<<<< HEAD
     "keywords": ["pymupdf", "pdf"]
   },
   "MondayReader": {
     "id": "mondaydotcom",
     "author": "nadavgr",
     "keywords": ["monday", "mondaydotcom"]
-=======
-    "keywords": [
-      "pymupdf",
-      "pdf"
-    ]
   },
   "MangoppsGuidesReader": {
     "id": "mangoapps_guides",
@@ -466,6 +460,5 @@
       "pdf",
       "xml"
     ]
->>>>>>> 6da373bb
   }
 }