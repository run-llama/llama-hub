--- conflicted
+++ resolved
@@ -173,16 +173,13 @@
     "author": "batmanscode",
     "keywords": ["whatsapp", "chat"]
   },
-<<<<<<< HEAD
   "BilibiliTranscriptReader": {
     "id": "bilibili",
     "author": "alexzhangji"
   },
-=======
   "RedditReader": {
     "id": "reddit",
     "author": "vanessahlyan",
     "keywords": ["reddit", "subreddit", "search", "comments"]
   }
->>>>>>> 70aeb758
 }