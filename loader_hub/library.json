{
  "AsanaReader": {
    "id": "asana",
    "author": "daveey"
  },
  "GoogleDocsReader": {
    "id": "google_docs",
    "author": "jerryjliu"
  },
  "GoogleDriveReader": {
    "id": "google_drive",
    "author": "ravi03071991"
  },
  "GoogleCalendarReader": {
    "id": "google_calendar",
    "author": "ong"
  },
  "SimpleDirectoryReader": {
    "id": "file",
    "author": "jerryjliu"
  },
  "PDFReader": {
    "id": "file/pdf",
    "author": "ravi03071991"
  },
  "CJKPDFReader": {
    "id": "file/cjk_pdf",
    "author": "JiroShimaya",
    "keywords": [
      "Japanese",
      "Chinese",
      "Korean"
    ]
  },
  "DocxReader": {
    "id": "file/docx",
    "author": "thejessezhang"
  },
  "PptxReader": {
    "id": "file/pptx",
    "author": "thejessezhang"
  },
  "ImageReader": {
    "id": "file/image",
    "author": "ravi03071991",
    "keywords": [
      "invoice",
      "receipt"
    ]
  },
  "HubspotReader": {
    "id": "hubspot",
    "author": "ykhli",
    "keywords": ["hubspot"]
  },
  "EpubReader": {
    "id": "file/epub",
    "author": "Haowjy"
  },
  "JSONReader": {
    "id": "file/json",
    "author": "yisding"
  },
  "MarkdownReader": {
    "id": "file/markdown",
    "author": "hursh-desai"
  },
  "AudioTranscriber": {
    "id": "file/audio",
    "author": "ravi03071991"
  },
  "SimpleCSVReader": {
    "id": "file/simple_csv",
    "author": "vguillet"
  },
  "PagedCSVReader": {
    "id": "file/paged_csv",
    "author": "thejessezhang"
  },
  "PandasCSVReader": {
    "id": "file/pandas_csv",
    "author": "ephe-meral"
  },
  "SimpleWebPageReader": {
    "id": "web/simple_web",
    "author": "thejessezhang"
  },
  "ReadabilityWebPageReader": {
    "id": "web/readability_web",
    "author": "pandazki",
    "extra_files": [
      "Readability.js"
    ]
  },
  "BeautifulSoupWebReader": {
    "id": "web/beautiful_soup_web",
    "author": "thejessezhang",
    "keywords": [
      "substack",
      "readthedocs",
      "documentation"
    ]
  },
  "RssReader": {
    "id": "web/rss",
    "author": "bborn",
    "keywords": [
      "feed",
      "rss",
      "atom"
    ]
  },
  "DatabaseReader": {
    "id": "database",
    "author": "kevinqz",
    "keywords": [
      "sql",
      "postgres",
      "snowflake",
      "aws rds"
    ]
  },
  "DiscordReader": {
    "id": "discord",
    "author": "jerryjliu"
  },
  "FaissReader": {
    "id": "faiss",
    "author": "jerryjliu"
  },
  "SimpleMongoReader": {
    "id": "mongo",
    "author": "jerryjliu"
  },
  "SimpleCouchDBReader": {
    "id": "couchdb",
    "author": "technosophy"
  },
  "NotionPageReader": {
    "id": "notion",
    "author": "jerryjliu"
  },
  "ObsidianReader": {
    "id": "obsidian",
    "author": "hursh-desai"
  },
  "PineconeReader": {
    "id": "pinecone",
    "author": "jerryjliu"
  },
  "QdrantReader": {
    "id": "qdrant",
    "author": "kacperlukawski"
  },
  "ChromaReader": {
    "id": "chroma",
    "author": "atroyn"
  },
  "ElasticsearchReader": {
    "id": "elasticsearch",
    "author": "jaylmiller"
  },
  "SlackReader": {
    "id": "slack",
    "author": "jerryjliu"
  },
  "StringIterableReader": {
    "id": "string_iterable",
    "author": "teoh"
  },
  "TwitterTweetReader": {
    "id": "twitter",
    "author": "ravi03071991"
  },
  "WeaviateReader": {
    "id": "weaviate",
    "author": "jerryjliu"
  },
  "WikipediaReader": {
    "id": "wikipedia",
    "author": "jerryjliu"
  },
  "YoutubeTranscriptReader": {
    "id": "youtube_transcript",
    "author": "ravi03071991"
  },
  "MakeWrapper": {
    "id": "make_com"
  },
  "ArxivReader": {
    "id": "papers/arxiv",
    "author": "thejessezhang"
  },
  "PubmedReader": {
    "id": "papers/pubmed",
    "author": "thejessezhang"
  },
  "MboxReader": {
    "id": "file/mbox",
    "author": "minosvasilias"
  },
  "UnstructuredReader": {
    "id": "file/unstructured",
    "author": "thejessezhang",
    "keywords": [
      "sec",
      "html",
      "eml",
      "10k",
      "10q",
      "unstructured.io"
    ]
  },
  "KnowledgeBaseWebReader": {
    "id": "web/knowledge_base",
    "author": "jasonwcfan",
    "keywords": [
      "documentation"
    ]
  },
  "S3Reader": {
    "id": "s3",
    "author": "thejessezhang",
    "keywords": [
      "aws s3",
      "bucket",
      "amazon web services"
    ]
  },
  "RemoteReader": {
    "id": "remote",
    "author": "thejessezhang",
    "keywords": [
      "hosted",
      "url",
      "gutenberg"
    ]
  },
  "RemoteDepthReader": {
    "id": "remote_depth",
    "author": "simonMoisselin",
    "keywords": [
      "hosted",
      "url",
      "multiple"
    ]
  },
  "DadJokesReader": {
    "id": "dad_jokes",
    "author": "sidu",
    "keywords": [
      "jokes",
      "dad jokes"
    ]
  },
  "WhatsappChatLoader": {
    "id": "whatsapp",
    "author": "batmanscode",
    "keywords": [
      "whatsapp",
      "chat"
    ]
  },
  "BilibiliTranscriptReader": {
    "id": "bilibili",
    "author": "alexzhangji"
  },
  "RedditReader": {
    "id": "reddit",
    "author": "vanessahlyan",
    "keywords": [
      "reddit",
      "subreddit",
      "search",
      "comments"
    ]
  },
  "MemosReader": {
    "id": "memos",
    "author": "bubu",
    "keywords": [
      "memos",
      "note"
    ]
  },
  "SpotifyReader": {
    "id": "spotify",
    "author": "ong",
    "keywords": [
      "spotify",
      "music"
    ]
  },
  "GithubRepositoryReader": {
    "id": "github_repo",
    "author": "ahmetkca",
    "keywords": [
      "github",
      "repository",
      "git",
      "code",
      "source code",
      "placeholder"
    ],
    "extra_files": [
      "github_client.py",
      "utils.py",
      "__init__.py"
    ]
  },
  "RDFReader": {
    "id": "file/rdf",
    "author": "mommi84",
    "keywords": [
      "rdf",
      "n-triples",
      "graph",
      "knowledge graph"
    ]
  },
  "ReadwiseReader": {
    "id": "readwise",
    "author": "alexbowe",
    "keywords": [
      "readwise",
      "highlights",
      "reading",
      "pkm"
    ]
  },
  "PandasExcelReader": {
    "id": "file/pandas_excel",
    "author": "maccarini"
  },
  "ZendeskReader": {
    "id": "zendesk",
    "author": "bbornsztein",
    "keywords": [
      "zendesk",
      "knowledge base",
      "help center"
    ]
  },
  "IntercomReader": {
    "id": "intercom",
    "author": "bbornsztein",
    "keywords": [
      "intercom",
      "knowledge base",
      "help center"
    ]
  },
  "WordpressReader": {
    "id": "wordpress",
    "author": "bbornsztein",
    "keywords": [
      "wordpress",
      "blog"
    ]
  },
  "GmailReader": {
    "id": "gmail",
    "author": "bbornsztein",
    "keywords": [
      "gmail",
      "email"
    ]
  },
  "SteamshipFileReader": {
    "id": "steamship",
    "author": "douglas-reid",
    "keywords": [
      "steamship"
    ]
  },
  "GPTRepoReader": {
    "id": "gpt_repo",
    "author": "mpoon"
  },
  "AirtableReader": {
    "id": "airtable",
    "author": "smyja"
  },
  "HatenaBlogReader": {
    "id": "hatena_blog",
    "author": "Shoya SHIRAKI",
    "keywords": [
      "hatena",
      "blog"
    ]
  },
  "OpendalReader": {
    "id": "opendal_reader",
    "author": "OpenDAL Contributors",
    "keywords": [
      "storage"
    ]
  },
  "OpendalS3Reader": {
    "id": "opendal_reader/s3",
    "author": "OpenDAL Contributors",
    "keywords": [
      "storage",
      "s3"
    ]
  },
  "OpendalAzblobReader": {
    "id": "opendal_reader/azblob",
    "author": "OpenDAL Contributors",
    "keywords": [
      "storage",
      "azblob"
    ]
  },
  "OpendalGcsReader": {
    "id": "opendal_reader/gcs",
    "author": "OpenDAL Contributors",
    "keywords": [
      "storage",
      "gcs"
    ]
  },
  "ConfluenceReader": {
    "id": "confluence",
    "author": "zywilliamli"
  },
  "ChatGPTRetrievalPluginReader": {
    "id": "chatgpt_plugin",
    "author": "jerryjliu"
  },
  "JiraReader": {
    "id": "jira",
    "author": "bearguy",
    "keywords": [
      "jira"
    ]
  },
  "UnstructuredURLLoader": {
    "id": "web/unstructured_web",
    "author": "kravetsmic",
    "keywords": [
      "unstructured.io",
      "url"
    ]
  },
  "GoogleSheetsReader": {
    "id": "google_sheets",
    "author": "piroz"
  },
  "FeedlyRssReader": {
    "id": "feedly_rss",
    "author": "kychanbp",
    "keywords": [
      "feedly",
      "rss"
    ]
  },
  "FlatPdfReader": {
    "id": "file/flat_pdf",
    "author": "emmanuel-oliveira",
<<<<<<< HEAD
    "keywords": ["pdf", "flat", "flattened"]
   },
  "ApifyDataset": {
    "id": "apify/dataset",
    "author": "drobnikj",
    "keywords": [
      "apify"
    ]
  },
  "ApifyCallActor": {
    "id": "apify/call_actor",
    "author": "drobnikj",
    "keywords": [
      "apify",
      "scraper",
      "crawler"
    ]
=======
    "keywords": [
      "pdf",
      "flat",
      "flattened"
    ]
  },
  "MilvusReader": {
    "id": "milvus",
    "author": "filip-halt"
  },
  "StackoverflowReader": {
    "id": "stackoverflow",
    "author": "allen-munsch",
    "keywords": [
      "posts",
      "questions",
      "answers"
    ]
  },
  "ZulipReader": {
    "id": "zulip",
    "author": "plurigrid"
>>>>>>> c37f86cd
  }
}<|MERGE_RESOLUTION|>--- conflicted
+++ resolved
@@ -458,9 +458,29 @@
   "FlatPdfReader": {
     "id": "file/flat_pdf",
     "author": "emmanuel-oliveira",
-<<<<<<< HEAD
-    "keywords": ["pdf", "flat", "flattened"]
-   },
+    "keywords": [
+      "pdf",
+      "flat",
+      "flattened"
+    ]
+  },
+  "MilvusReader": {
+    "id": "milvus",
+    "author": "filip-halt"
+  },
+  "StackoverflowReader": {
+    "id": "stackoverflow",
+    "author": "allen-munsch",
+    "keywords": [
+      "posts",
+      "questions",
+      "answers"
+    ]
+  },
+  "ZulipReader": {
+    "id": "zulip",
+    "author": "plurigrid"
+  },
   "ApifyDataset": {
     "id": "apify/dataset",
     "author": "drobnikj",
@@ -476,29 +496,5 @@
       "scraper",
       "crawler"
     ]
-=======
-    "keywords": [
-      "pdf",
-      "flat",
-      "flattened"
-    ]
-  },
-  "MilvusReader": {
-    "id": "milvus",
-    "author": "filip-halt"
-  },
-  "StackoverflowReader": {
-    "id": "stackoverflow",
-    "author": "allen-munsch",
-    "keywords": [
-      "posts",
-      "questions",
-      "answers"
-    ]
-  },
-  "ZulipReader": {
-    "id": "zulip",
-    "author": "plurigrid"
->>>>>>> c37f86cd
   }
 }