--- conflicted
+++ resolved
@@ -376,7 +376,6 @@
     "id": "airtable",
     "author": "smyja"
   },
-<<<<<<< HEAD
   "HatenaBlogReader": {
     "id": "hatena_blog",
     "author": "Shoya SHIRAKI",
@@ -472,10 +471,9 @@
       "questions",
       "answers"
     ]
-=======
+  },
   "ZulipReader": {
     "id": "zulip",
     "author": "plurigrid"
->>>>>>> 9a98b464
   }
 }