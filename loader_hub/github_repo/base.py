"""
Github repository reader.

Retrieves the contents of a Github repository and returns a list of documents.
The documents are either the contents of the files in the repository or
the text extracted from the files using the parser.
"""
import asyncio
import base64
import binascii
import enum
import logging
import os
import pathlib
import tempfile
from typing import Any, Callable, List, Optional, Tuple

from llama_index.readers.base import BaseReader
from llama_index.readers.file.base import DEFAULT_FILE_EXTRACTOR
from llama_index.readers.llamahub_modules.github_repo.github_client import (
    BaseGithubClient, GitBranchResponseModel, GitCommitResponseModel,
    GithubClient, GitTreeResponseModel)
from llama_index.readers.llamahub_modules.github_repo.utils import (
    BufferedGitBlobDataIterator, get_file_extension, print_if_verbose)
from llama_index.readers.schema.base import Document

logging.basicConfig(level=logging.INFO)
logger = logging.getLogger(__name__)


class GithubRepositoryReader(BaseReader):
    """
    Github repository reader.

    Retrieves the contents of a Github repository and returns a list of documents.
    The documents are either the contents of the files in the repository or the text
    extracted from the files using the parser.

    Examples:
        >>> reader = GithubRepositoryReader("owner", "repo")
        >>> branch_documents = reader.load_data(branch="branch")
        >>> commit_documents = reader.load_data(commit_sha="commit_sha")

    """

    class FilterType(enum.Enum):
        """
        Filter type.

        Used to determine whether the filter is inclusive or exclusive.

        Attributes:
            - EXCLUDE: Exclude the files in the directories or with the extensions.
            - INCLUDE: Include only the files in the directories or with the extensions.
        """

        EXCLUDE = enum.auto()
        INCLUDE = enum.auto()

    def __init__(
        self,
        github_client: BaseGithubClient,
        owner: str,
        repo: str,
        use_parser: bool = True,
        verbose: bool = False,
        concurrent_requests: int = 5,
        filter_directories: Optional[Tuple[List[str], FilterType]] = None,
        filter_file_extensions: Optional[Tuple[List[str], FilterType]] = None,
    ):
        """
        Initialize params.

        Args:
            - github_client (BaseGithubClient): Github client.
            - owner (str): Owner of the repository.
            - repo (str): Name of the repository.
            - use_parser (bool): Whether to use the parser to extract
                the text from the files.
            - verbose (bool): Whether to print verbose messages.
            - concurrent_requests (int): Number of concurrent requests to
                make to the Github API.
            - filter_directories (Optional[Tuple[List[str], FilterType]]): Tuple
                containing a list of directories and a FilterType. If the FilterType
                is INCLUDE, only the files in the directories in the list will be
                included. If the FilterType is EXCLUDE, the files in the directories
                in the list will be excluded.
            - filter_file_extensions (Optional[Tuple[List[str], FilterType]]): Tuple
                containing a list of file extensions and a FilterType. If the
                FilterType is INCLUDE, only the files with the extensions in the list
                will be included. If the FilterType is EXCLUDE, the files with the
                extensions in the list will be excluded.

        Raises:
            - `ValueError`: If the github_token is not provided and
                the GITHUB_TOKEN environment variable is not set.
        """
        super().__init__()

        self._owner = owner
        self._repo = repo
        self._use_parser = use_parser
        self._verbose = verbose
        self._concurrent_requests = concurrent_requests
        self._filter_directories = filter_directories
        self._filter_file_extensions = filter_file_extensions

        # Set up the event loop
        try:
            self._loop = asyncio.get_running_loop()
        except RuntimeError:
            # If there is no running loop, create a new one
            self._loop = asyncio.new_event_loop()
            asyncio.set_event_loop(self._loop)

        self._github_client = github_client

    def _check_filter_directories(self, tree_obj_path: str) -> bool:
        """
        Check if a tree object should be allowed based on the directories.

        :param `tree_obj_path`: path of the tree object i.e. 'gpt_index/readers'

        :return: True if the tree object should be allowed, False otherwise
        """
        filter_directories, filter_type = self._filter_directories
        print_if_verbose(
            self._verbose,
            f"Checking {tree_obj_path} whether to {filter_type} it"
            + f" based on the filter directories: {filter_directories}",
        )

        if filter_type == self.FilterType.EXCLUDE:
            print_if_verbose(
                self._verbose,
                f"Checking if {tree_obj_path} is not a subdirectory of any of the filter directories",
            )
            return not any(
                tree_obj_path.startswith(directory)
                for directory in filter_directories
            )
<<<<<<< HEAD
        if filter_type == self.FilterType.INCLUDE:
            print_if_verbose(
                self._verbose,
                f"Checking if {tree_obj_path} is a subdirectory of any of the filter directories",
            )
=======
        elif filter_type == self.FilterType.INCLUDE:
>>>>>>> 7c1e06a2
            return any(
                tree_obj_path.startswith(directory)
                or directory.startswith(tree_obj_path)
                for directory in filter_directories
            )
        else:
            raise ValueError(
                f"Unknown filter type: {filter_type}. "
                "Please use either 'ignore' or 'include'."
            )

    def _check_filter_file_extensions(self, tree_obj_path: str) -> bool:
        """
        Check if a tree object should be allowed based on the file extensions.

        :param `tree_obj_path`: path of the tree object i.e. 'gpt_index/indices'

        :return: True if the tree object should be allowed, False otherwise
        """
        filter_file_extensions, filter_type = self._filter_file_extensions
        print_if_verbose(
            self._verbose,
            f"Checking {tree_obj_path} whether to {filter_type} it"
            + f" based on the filter file extensions: {filter_file_extensions}",
        )

        if filter_type == self.FilterType.EXCLUDE:
            return get_file_extension(tree_obj_path) not in filter_file_extensions
        elif filter_type == self.FilterType.INCLUDE:
            return get_file_extension(tree_obj_path) in filter_file_extensions
        else:
            raise ValueError(
                f"Unknown filter type: {filter_type}. "
                "Please use either 'ignore' or 'include'."
            )

    def _allow_tree_obj(self, tree_obj_path: str, tree_obj_type: str) -> bool:
        """
        Check if a tree object should be allowed.

        :param `tree_obj_path`: path of the tree object

        :return: True if the tree object should be allowed, False otherwise

        """
<<<<<<< HEAD

        if self._filter_directories is not None and tree_obj_type == "tree":
            return self._check_filter_directories(tree_obj_path)

        if (
            self._filter_file_extensions is not None
            and tree_obj_type == "blob"
        ):
            return self._check_filter_directories(
                tree_obj_path
            ) and self._check_filter_file_extensions(tree_obj_path)
=======
        if self._filter_directories is not None:
            return self._check_filter_directories(tree_obj_path)

        if self._filter_file_extensions is not None:
            return self._check_filter_file_extensions(tree_obj_path)
>>>>>>> 7c1e06a2

        return True

    def _load_data_from_commit(self, commit_sha: str) -> List[Document]:
        """
        Load data from a commit.

        Loads github repository data from a specific commit sha.

        :param `commit`: commit sha

        :return: list of documents
        """
        commit_response: GitCommitResponseModel = self._loop.run_until_complete(
            self._github_client.get_commit(self._owner, self._repo, commit_sha)
        )

        tree_sha = commit_response.commit.tree.sha
        blobs_and_paths = self._loop.run_until_complete(self._recurse_tree(tree_sha))

        print_if_verbose(self._verbose, f"got {len(blobs_and_paths)} blobs")

        return self._loop.run_until_complete(
            self._generate_documents(blobs_and_paths=blobs_and_paths)
        )

    def _load_data_from_branch(self, branch: str) -> List[Document]:
        """
        Load data from a branch.

        Loads github repository data from a specific branch.

        :param `branch`: branch name

        :return: list of documents
        """
        branch_data: GitBranchResponseModel = self._loop.run_until_complete(
            self._github_client.get_branch(self._owner, self._repo, branch)
        )

        tree_sha = branch_data.commit.commit.tree.sha
        blobs_and_paths = self._loop.run_until_complete(self._recurse_tree(tree_sha))

        print_if_verbose(self._verbose, f"got {len(blobs_and_paths)} blobs")

        return self._loop.run_until_complete(
            self._generate_documents(blobs_and_paths=blobs_and_paths)
        )

    def load_data(
        self,
        commit_sha: Optional[str] = None,
        branch: Optional[str] = None,
    ) -> List[Document]:
        """
        Load data from a commit or a branch.

        Loads github repository data from a specific commit sha or a branch.

        :param `commit`: commit sha
        :param `branch`: branch name

        :return: list of documents
        """
        if commit_sha is not None and branch is not None:
            raise ValueError("You can only specify one of commit or branch.")

        if commit_sha is None and branch is None:
            raise ValueError("You must specify one of commit or branch.")

        if commit_sha is not None:
            return self._load_data_from_commit(commit_sha)

        if branch is not None:
            return self._load_data_from_branch(branch)

        raise ValueError("You must specify one of commit or branch.")

    async def _recurse_tree(
        self, tree_sha: str, current_path: str = "", current_depth: int = 0
    ) -> Any:
        """
        Recursively get all blob tree objects in a tree.

        And construct their full path relative to the root of the repository.
        (see GitTreeResponseModel.GitTreeObject in
            github_api_client.py for more information)

        :param `tree_sha`: sha of the tree to recurse
        :param `current_path`: current path of the tree
        :param `current_depth`: current depth of the tree
        :return: list of tuples of
            (tree object, file's full path realtive to the root of the repo)
        """
        blobs_and_full_paths: List[Tuple[GitTreeResponseModel.GitTreeObject, str]] = []
        print_if_verbose(
            self._verbose, "\t" * current_depth + f"current path: {current_path}"
        )

        tree_data: GitTreeResponseModel = await self._github_client.get_tree(
            self._owner, self._repo, tree_sha
        )
        print_if_verbose(
            self._verbose, "\t" * current_depth + f"tree data: {tree_data}"
        )
        print_if_verbose(
            self._verbose, "\t" * current_depth + f"processing tree {tree_sha}"
        )
        for tree_obj in tree_data.tree:
            file_path = os.path.join(current_path, tree_obj.path)
<<<<<<< HEAD
            if not self._allow_tree_obj(file_path, tree_obj.type):
                print_if_verbose(
                    self._verbose,
                    "\t" * current_depth
                    + f"ignoring {tree_obj.path} due to filter",
                )
                continue

            print_if_verbose(
                self._verbose,
                "\t" * current_depth + f"tree object: {tree_obj}",
            )
=======
>>>>>>> 7c1e06a2

            if tree_obj.type == "tree":
                print_if_verbose(
                    self._verbose,
                    "\t" * current_depth + f"recursing into {tree_obj.path}",
                )
                if not self._check_filter_directories(file_path):
                    print_if_verbose(
                        self._verbose,
                        "\t" * current_depth
                        + f"ignoring directory {tree_obj.path} due to filter",
                    )
                    continue

                blobs_and_full_paths.extend(
                    await self._recurse_tree(tree_obj.sha, file_path, current_depth + 1)
                )
            elif tree_obj.type == "blob":
                print_if_verbose(
                    self._verbose, "\t" * current_depth + f"found blob {tree_obj.path}"
                )
                if not self._check_filter_file_extensions(file_path):
                    print_if_verbose(
                        self._verbose,
                        "\t" * current_depth
                        + f"ignoring file {tree_obj.path} due to filter",
                    )
                    continue

                blobs_and_full_paths.append((tree_obj, file_path))

            print_if_verbose(
                self._verbose,
                "\t" * current_depth
                + f"blob and full paths: {blobs_and_full_paths}",
            )
        return blobs_and_full_paths

    async def _generate_documents(
        self, blobs_and_paths: List[Tuple[GitTreeResponseModel.GitTreeObject, str]]
    ) -> List[Document]:
        """
        Generate documents from a list of blobs and their full paths.

        :param `blobs_and_paths`: list of tuples of
            (tree object, file's full path in the repo realtive to the root of the repo)
        :return: list of documents
        """
        buffered_iterator = BufferedGitBlobDataIterator(
            blobs_and_paths=blobs_and_paths,
            github_client=self._github_client,
            owner=self._owner,
            repo=self._repo,
            loop=self._loop,
            buffer_size=self._concurrent_requests,  # TODO: make this configurable
            verbose=self._verbose,
        )

        documents = []
        async for blob_data, full_path in buffered_iterator:
            print_if_verbose(self._verbose, f"generating document for {full_path}")
            assert (
                blob_data.encoding == "base64"
            ), f"blob encoding {blob_data.encoding} not supported"
            decoded_bytes = None
            try:
                decoded_bytes = base64.b64decode(blob_data.content)
                del blob_data.content
            except binascii.Error:
                print_if_verbose(
                    self._verbose, f"could not decode {full_path} as base64"
                )
                continue

            if self._use_parser:
                document = self._parse_supported_file(
                    file_path=full_path,
                    file_content=decoded_bytes,
                    tree_sha=blob_data.sha,
                    tree_path=full_path,
                )
                if document is not None:
                    documents.append(document)
                    continue
                print_if_verbose(
                    self._verbose,
                    f"could not parse {full_path} as a supported file type"
                    + " - falling back to decoding as utf-8 raw text",
                )

            try:
                if decoded_bytes is None:
                    raise ValueError("decoded_bytes is None")
                decoded_text = decoded_bytes.decode("utf-8")
            except UnicodeDecodeError:
                print_if_verbose(
                    self._verbose, f"could not decode {full_path} as utf-8"
                )
                continue
            print_if_verbose(
                self._verbose,
                f"got {len(decoded_text)} characters"
                + f"- adding to documents - {full_path}",
            )
            document = Document(
                text=decoded_text,
                doc_id=blob_data.sha,
                extra_info={
                    "file_path": full_path,
                    "file_name": full_path.split("/")[-1],
                },
            )
            documents.append(document)
        return documents

    def _parse_supported_file(
        self, file_path: str, file_content: bytes, tree_sha: str, tree_path: str
    ) -> Optional[Document]:
        """
        Parse a file if it is supported by a parser.

        :param `file_path`: path of the file in the repo
        :param `file_content`: content of the file
        :return: Document if the file is supported by a parser, None otherwise
        """
        file_extension = get_file_extension(file_path)
        if (parser := DEFAULT_FILE_EXTRACTOR.get(file_extension)) is not None:
            parser.init_parser()
            print_if_verbose(
                self._verbose,
                f"parsing {file_path}"
                + f"as {file_extension} with "
                + f"{parser.__class__.__name__}",
            )
            with tempfile.TemporaryDirectory() as tmpdirname:
                with tempfile.NamedTemporaryFile(
                    dir=tmpdirname,
                    suffix=f".{file_extension}",
                    mode="w+b",
                    delete=False,
                ) as tmpfile:
                    print_if_verbose(
                        self._verbose,
                        "created a temporary file"
                        + f"{tmpfile.name} for parsing {file_path}",
                    )
                    tmpfile.write(file_content)
                    tmpfile.flush()
                    tmpfile.close()
                    try:
                        parsed_file = parser.parse_file(pathlib.Path(tmpfile.name))
                        parsed_file = "\n\n".join(parsed_file)
                    except Exception as e:
                        print_if_verbose(
                            self._verbose, f"error while parsing {file_path}"
                        )
                        logger.error(
                            "Error while parsing "
                            + f"{file_path} with "
                            + f"{parser.__class__.__name__}:\n{e}"
                        )
                        parsed_file = None
                    finally:
                        os.remove(tmpfile.name)
                    if parsed_file is None:
                        return None
                    return Document(
                        text=parsed_file,
                        doc_id=tree_sha,
                        extra_info={
                            "file_path": file_path,
                            "file_name": tree_path,
                        },
                    )
        return None


if __name__ == "__main__":
    import time

    def timeit(func: Callable) -> Callable:
        """Time a function."""

        def wrapper(*args: Any, **kwargs: Any) -> None:
            """Callcuate time taken to run a function."""
            start = time.time()
            func(*args, **kwargs)
            end = time.time()
            print(f"Time taken: {end - start} seconds for {func.__name__}")

        return wrapper

    github_client = GithubClient(github_token=os.environ["GITHUB_TOKEN"], verbose=True)

    reader1 = GithubRepositoryReader(
        github_client=github_client,
        owner="jerryjliu",
        repo="gpt_index",
        use_parser=False,
        verbose=True,
        filter_directories=(
            ["docs"],
            GithubRepositoryReader.FilterType.INCLUDE,
        ),
        filter_file_extensions=(
            [".png", ".jpg", ".jpeg", ".gif", ".svg", ".ico", "json", ".ipynb"],
            GithubRepositoryReader.FilterType.EXCLUDE,
        ),
    )

    @timeit
    def load_data_from_commit() -> None:
        """Load data from a commit."""
        documents = reader1.load_data(
            commit_sha="22e198b3b166b5facd2843d6a62ac0db07894a13"
        )
        for document in documents:
            print(document.extra_info)

    @timeit
    def load_data_from_branch() -> None:
        """Load data from a branch."""
        documents = reader1.load_data(branch="main")
        for document in documents:
            print(document.extra_info)

    input("Press enter to load github repository from branch name...")

    load_data_from_branch()

    # input("Press enter to load github repository from commit sha...")

    # load_data_from_commit()<|MERGE_RESOLUTION|>--- conflicted
+++ resolved
@@ -139,15 +139,11 @@
                 tree_obj_path.startswith(directory)
                 for directory in filter_directories
             )
-<<<<<<< HEAD
         if filter_type == self.FilterType.INCLUDE:
             print_if_verbose(
                 self._verbose,
                 f"Checking if {tree_obj_path} is a subdirectory of any of the filter directories",
             )
-=======
-        elif filter_type == self.FilterType.INCLUDE:
->>>>>>> 7c1e06a2
             return any(
                 tree_obj_path.startswith(directory)
                 or directory.startswith(tree_obj_path)
@@ -193,7 +189,6 @@
         :return: True if the tree object should be allowed, False otherwise
 
         """
-<<<<<<< HEAD
 
         if self._filter_directories is not None and tree_obj_type == "tree":
             return self._check_filter_directories(tree_obj_path)
@@ -205,14 +200,8 @@
             return self._check_filter_directories(
                 tree_obj_path
             ) and self._check_filter_file_extensions(tree_obj_path)
-=======
-        if self._filter_directories is not None:
-            return self._check_filter_directories(tree_obj_path)
-
-        if self._filter_file_extensions is not None:
-            return self._check_filter_file_extensions(tree_obj_path)
->>>>>>> 7c1e06a2
-
+
+        return True
         return True
 
     def _load_data_from_commit(self, commit_sha: str) -> List[Document]:
@@ -322,7 +311,6 @@
         )
         for tree_obj in tree_data.tree:
             file_path = os.path.join(current_path, tree_obj.path)
-<<<<<<< HEAD
             if not self._allow_tree_obj(file_path, tree_obj.type):
                 print_if_verbose(
                     self._verbose,
@@ -335,8 +323,6 @@
                 self._verbose,
                 "\t" * current_depth + f"tree object: {tree_obj}",
             )
-=======
->>>>>>> 7c1e06a2
 
             if tree_obj.type == "tree":
                 print_if_verbose(
