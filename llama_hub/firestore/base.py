--- conflicted
+++ resolved
@@ -36,16 +36,9 @@
             from google.cloud import firestore
         except ImportError:
             raise ImportError(IMPORT_ERROR_MSG)
-
-<<<<<<< HEAD
         self.db = firestore.Client(project=project_id,
                                    database=database_id,
                                    client_info=CLIENT_INFO)
-=======
-        self.db = firestore.Client(
-            project=project_id, database=database_id, client_info=CLIENT_INFO
-        )
->>>>>>> 417be8c0
 
     def load_data(self, collection: str) -> List[Document]:
         """Load data from a Firestore collection, returning a list of Documents.
