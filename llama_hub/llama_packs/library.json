--- conflicted
+++ resolved
@@ -19,12 +19,11 @@
     "author": "wenqiglantz",
     "keywords": ["llava", "multimodal", "image"]
   },
-<<<<<<< HEAD
   "ResumeScreenerPack": {
     "id": "llama_packs/resume_screener",
     "author": "Disiok",
     "keywords": ["pdf", "resume", "document", "structured output"]
-=======
+  },
   "DeepMemoryRetrieverPack": {
     "id": "llama_packs/deeplake_deepmemory_retriever",
     "author": "AdkSarsen",
@@ -44,6 +43,5 @@
     "id": "llama_packs/redis_ingestion_pipeline",
     "author": "logan-markewich",
     "keywords": ["redis", "ingestion", "pipeline", "index"]
->>>>>>> cc83e906
   }
 } 