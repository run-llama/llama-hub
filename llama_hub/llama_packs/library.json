--- conflicted
+++ resolved
@@ -185,12 +185,6 @@
     "author": "wenqiglantz",
     "keywords": ["nebulagraph", "knowledge graph", "query engine"]
   },
-<<<<<<< HEAD
-  "LlamaGuardModeratorPack": {
-    "id": "llama_packs/llama_guard_moderator",
-    "author": "wenqiglantz",
-    "keywords": ["llama guard", "purple llama", "llm security", "prompt injection"]
-=======
   "EvaluatorBenchmarkerPack": {
     "id": "llama_packs/evaluator_benchmarker",
     "author": "nerdai",
@@ -206,6 +200,10 @@
       "symbolic",
       "embedding"
     ]
->>>>>>> 14a6ab90
+  },
+  "LlamaGuardModeratorPack": {
+    "id": "llama_packs/llama_guard_moderator",
+    "author": "wenqiglantz",
+    "keywords": ["llama guard", "purple llama", "llm security", "prompt injection"]
   }
 }