{
  "GmailOpenAIAgentPack": {
    "id": "llama_packs/gmail_openai_agent",
    "author": "logan-markewich",
    "keywords": ["math", "science", "research"]
  },
  "ChromaAutoretrievalPack": {
    "id": "llama_packs/chroma_autoretrieval",
    "author": "logan-markewich",
    "keywords": ["chroma", "retrieval", "vector"]
  },
  "ZephyrQueryEnginePack": {
    "id": "llama_packs/zephyr_query_engine",
    "author": "logan-markewich",
    "keywords": ["zephyr", "local", "query", "engine", "index", "huggingface"]
  },
  "LlavaCompletionPack": {
    "id": "llama_packs/llava_completion",
    "author": "wenqiglantz",
    "keywords": ["llava", "multimodal", "image"]
  },
  "ResumeScreenerPack": {
    "id": "llama_packs/resume_screener",
    "author": "Disiok",
    "keywords": ["pdf", "resume", "document", "structured output"]
  },
  "DeepMemoryRetrieverPack": {
    "id": "llama_packs/deeplake_deepmemory_retriever",
    "author": "AdkSarsen",
    "keywords": ["deeplake", "deepmemory", "retriever"]
  },
  "DeepLakeMultimodalRetrieverPack": {
    "id": "llama_packs/deeplake_multimodal_retrieval",
    "author": "AdkSarsen",
    "keywords": ["deeplake", "multimodal", "retriever"]
  },
  "StreamlitChatPack": {
    "id": "llama_packs/streamlit_chatbot",
    "author": "carolinedlu",
    "keywords": ["streamlit", "chatbot", "wikipedia", "snowflake"]
  },
  "RedisIngestionPipelinePack": {
    "id": "llama_packs/redis_ingestion_pipeline",
    "author": "logan-markewich",
    "keywords": ["redis", "ingestion", "pipeline", "index"]
  },
  "TruLensRAGTriadPack": {
    "id": "llama_packs/trulens_eval_packs",
    "author": "joshreini1",
    "keywords": ["trulens", "rag", "triad", "eval"]
  },
  "TruLensHarmlessPack": {
    "id": "llama_packs/trulens_eval_packs",
    "author": "joshreini1",
    "keywords": ["trulens", "harmless", "eval"]
  },
  "TruLensHelpfulPack": {
    "id": "llama_packs/trulens_eval_packs",
    "author": "joshreini1",
    "keywords": ["trulens", "helpful", "eval"]
  },
  "GradioReActAgentPack": {
    "id": "llama_packs/gradio_react_agent_chatbot",
    "author": "nerdai",
    "keywords": ["gradio", "react-agent", "chatbot", "tools"]
  },
  "GradioAgentChatPack": {
    "id": "llama_packs/gradio_agent_chat",
    "author": "nerdai",
    "keywords": ["gradio", "agent", "chatbot", "tools"]
  },
  "WeaviateSubQuestionPack": {
    "id": "llama_packs/sub_question_weaviate",
    "author": "erika-cardenas",
    "keywords": ["weaviate", "query", "index"]
  },
  "WeaviateRetryEnginePack": {
    "id": "llama_packs/retry_engine_weaviate",
    "author": "erika-cardenas",
    "keywords": ["weaviate", "retry", "engine"]
  },
  "VoyageQueryEnginePack": {
    "id": "llama_packs/voyage_query_engine",
    "author": "Liuhong99",
    "keywords": ["voyage", "query", "retrieval", "embeddings"]
  },
  "TimescaleVectorAutoretrievalPack": {
    "id": "llama_packs/timescale_vector_autoretrieval",
    "author": "cevian",
    "keywords": ["timescale", "vector", "autoretrieval", "index"]
  },
  "ArizePhoenixQueryEnginePack": {
    "id": "llama_packs/arize_phoenix_query_engine",
    "author": "axiomofjoy",
    "keywords": ["arize", "phoenix", "query", "engine", "index"]
  },
  "FuzzyCitationEnginePack": {
    "id": "llama_packs/fuzzy_citation",
    "author": "logan-markewich",
    "keywords": ["fuzzy", "citation", "engine", "index", "query", "cite"]
  },
  "AutoMergingRetrieverPack": {
    "id": "llama_packs/auto_merging_retriever",
    "author": "jerryjliu",
    "keywords": ["auto", "merging", "retriever", "index", "automerging"]
  },
  "HybridFusionRetrieverPack": {
    "id": "llama_packs/fusion_retriever/hybrid_fusion",
    "author": "jerryjliu",
    "keywords": ["hybrid", "fusion", "retriever"]
  },
  "QueryRewritingRetrieverPack": {
    "id": "llama_packs/fusion_retriever/query_rewrite",
    "author": "jerryjliu",
    "keywords": ["query", "rewriting", "retriever"]
  },
  "MultiDocumentAgentsPack": {
    "id": "llama_packs/multi_document_agents",
    "author": "jerryjliu",
    "keywords": ["multi", "document", "agents"]
  },
  "EmbeddedTablesUnstructuredRetrieverPack": {
    "id": "llama_packs/recursive_retriever/embedded_tables_unstructured",
    "author": "jerryjliu",
    "keywords": ["embedded", "tables", "unstructured", "retriever"]
  },
  "RecursiveRetrieverSmallToBigPack": {
    "id": "llama_packs/recursive_retriever/small_to_big",
    "author": "jerryjliu",
    "keywords": ["recursive", "retriever", "small", "big"]
  },
  "SentenceWindowRetrieverPack": {
    "id": "llama_packs/sentence_window_retriever",
    "author": "jerryjliu",
    "keywords": ["sentence", "window", "retriever"]
  },
  "AmazonProductExtractionPack": {
    "id": "llama_packs/amazon_product_extraction",
    "author": "jerryjliu",
    "keywords": ["amazon", "product", "extraction"]
  },
  "RagEvaluatorPack": {
    "id": "llama_packs/rag_evaluator",
    "author": "nerdai",
    "keywords": ["rag", "evaluation", "benchmarks"]
  },
<<<<<<< HEAD
  "Neo4jQueryEnginePack": {
    "id": "llama_packs/neo4j_query_engine",
    "author": "wenqiglantz",
    "keywords": ["neo4j", "knowledge graph", "query engine"]
  }  
=======
  "LlamaDatasetMetadataPack": {
    "id": "llama_packs/llama_dataset_metadata",
    "author": "nerdai",
    "keywords": ["llamadataset", "rag", "evaluation", "submission"]
  }
>>>>>>> 5f1fa247
}<|MERGE_RESOLUTION|>--- conflicted
+++ resolved
@@ -144,17 +144,14 @@
     "author": "nerdai",
     "keywords": ["rag", "evaluation", "benchmarks"]
   },
-<<<<<<< HEAD
+  "LlamaDatasetMetadataPack": {
+    "id": "llama_packs/llama_dataset_metadata",
+    "author": "nerdai",
+    "keywords": ["llamadataset", "rag", "evaluation", "submission"]
+  },
   "Neo4jQueryEnginePack": {
     "id": "llama_packs/neo4j_query_engine",
     "author": "wenqiglantz",
     "keywords": ["neo4j", "knowledge graph", "query engine"]
-  }  
-=======
-  "LlamaDatasetMetadataPack": {
-    "id": "llama_packs/llama_dataset_metadata",
-    "author": "nerdai",
-    "keywords": ["llamadataset", "rag", "evaluation", "submission"]
   }
->>>>>>> 5f1fa247
 }