--- conflicted
+++ resolved
@@ -154,16 +154,14 @@
     "author": "nerdai",
     "keywords": ["llamadataset", "rag", "evaluation", "submission"]
   },
-<<<<<<< HEAD
+  "Neo4jQueryEnginePack": {
+    "id": "llama_packs/neo4j_query_engine",
+    "author": "wenqiglantz",
+    "keywords": ["neo4j", "knowledge graph", "query engine"]
+  },
   "OllamaQueryEnginePack": {
     "id": "llama_packs/ollama_query_engine",
     "author": "chnsagitchen",
     "keywords": ["ollama", "local", "query", "engine", "index"]
-=======
-  "Neo4jQueryEnginePack": {
-    "id": "llama_packs/neo4j_query_engine",
-    "author": "wenqiglantz",
-    "keywords": ["neo4j", "knowledge graph", "query engine"]
->>>>>>> 7f2313b0
   }
 }