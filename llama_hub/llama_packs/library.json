{
  "GmailOpenAIAgentPack": {
    "id": "llama_packs/gmail_openai_agent",
    "author": "logan-markewich",
    "keywords": ["math", "science", "research"]
  },
  "ChromaAutoretrievalPack": {
    "id": "llama_packs/chroma_autoretrieval",
    "author": "logan-markewich",
    "keywords": ["chroma", "retrieval", "vector"]
  },
  "ZephyrQueryEnginePack": {
    "id": "llama_packs/zephyr_query_engine",
    "author": "logan-markewich",
    "keywords": ["zephyr", "local", "query", "engine", "index", "huggingface"]
  },
  "LlavaCompletionPack": {
    "id": "llama_packs/llava_completion",
    "author": "wenqiglantz",
    "keywords": ["llava", "multimodal", "image"]
  },
  "ResumeScreenerPack": {
    "id": "llama_packs/resume_screener",
    "author": "Disiok",
    "keywords": ["pdf", "resume", "document", "structured output"]
  },
  "DeepMemoryRetrieverPack": {
    "id": "llama_packs/deeplake_deepmemory_retriever",
    "author": "AdkSarsen",
    "keywords": ["deeplake", "deepmemory", "retriever"]
  },
  "DeepLakeMultimodalRetrieverPack": {
    "id": "llama_packs/deeplake_multimodal_retrieval",
    "author": "AdkSarsen",
    "keywords": ["deeplake", "multimodal", "retriever"]
  },
  "PanelChatPack": {
    "id": "llama_packs/panel_chatbot",
    "author": "MarcSkovMadsen",
    "keywords": ["panel", "chatbot", "github", "openai", "index"],
    "extra_files": ["app.py", "llama_by_sophia_yang.png"]
  },
  "StreamlitChatPack": {
    "id": "llama_packs/streamlit_chatbot",
    "author": "carolinedlu",
    "keywords": ["streamlit", "chatbot", "wikipedia", "snowflake"]
  },
  "RedisIngestionPipelinePack": {
    "id": "llama_packs/redis_ingestion_pipeline",
    "author": "logan-markewich",
    "keywords": ["redis", "ingestion", "pipeline", "index"]
  },
  "TruLensRAGTriadPack": {
    "id": "llama_packs/trulens_eval_packs",
    "author": "joshreini1",
    "keywords": ["trulens", "rag", "triad", "eval"]
  },
  "TruLensHarmlessPack": {
    "id": "llama_packs/trulens_eval_packs",
    "author": "joshreini1",
    "keywords": ["trulens", "harmless", "eval"]
  },
  "TruLensHelpfulPack": {
    "id": "llama_packs/trulens_eval_packs",
    "author": "joshreini1",
    "keywords": ["trulens", "helpful", "eval"]
  },
  "GradioReActAgentPack": {
    "id": "llama_packs/gradio_react_agent_chatbot",
    "author": "nerdai",
    "keywords": ["gradio", "react-agent", "chatbot", "tools"]
  },
  "GradioAgentChatPack": {
    "id": "llama_packs/gradio_agent_chat",
    "author": "nerdai",
    "keywords": ["gradio", "agent", "chatbot", "tools"]
  },
  "WeaviateSubQuestionPack": {
    "id": "llama_packs/sub_question_weaviate",
    "author": "erika-cardenas",
    "keywords": ["weaviate", "query", "index"]
  },
  "WeaviateRetryEnginePack": {
    "id": "llama_packs/retry_engine_weaviate",
    "author": "erika-cardenas",
    "keywords": ["weaviate", "retry", "engine"]
  },
  "VoyageQueryEnginePack": {
    "id": "llama_packs/voyage_query_engine",
    "author": "Liuhong99",
    "keywords": ["voyage", "query", "retrieval", "embeddings"],
    "example": true
  },
  "VectaraRagPack": {
    "id": "llama_packs/vectara_rag",
    "author": "ofermend",
    "keywords": ["vectara", "rag", "retrieval", "embeddings"]
  },
  "TimescaleVectorAutoretrievalPack": {
    "id": "llama_packs/timescale_vector_autoretrieval",
    "author": "cevian",
    "keywords": ["timescale", "vector", "autoretrieval", "index"]
  },
  "ArizePhoenixQueryEnginePack": {
    "id": "llama_packs/arize_phoenix_query_engine",
    "author": "axiomofjoy",
    "keywords": ["arize", "phoenix", "query", "engine", "index"],
    "example": true
  },
  "FuzzyCitationEnginePack": {
    "id": "llama_packs/fuzzy_citation",
    "author": "logan-markewich",
    "keywords": ["fuzzy", "citation", "engine", "index", "query", "cite"]
  },
  "AutoMergingRetrieverPack": {
    "id": "llama_packs/auto_merging_retriever",
    "author": "jerryjliu",
    "keywords": ["auto", "merging", "retriever", "index", "automerging"],
    "example": true
  },
  "HybridFusionRetrieverPack": {
    "id": "llama_packs/fusion_retriever/hybrid_fusion",
    "author": "jerryjliu",
    "keywords": ["hybrid", "fusion", "retriever"],
    "example": true
  },
  "QueryRewritingRetrieverPack": {
    "id": "llama_packs/fusion_retriever/query_rewrite",
    "author": "jerryjliu",
    "keywords": ["query", "rewriting", "retriever"],
    "example": true
  },
  "MultiDocumentAgentsPack": {
    "id": "llama_packs/multi_document_agents",
    "author": "jerryjliu",
    "keywords": ["multi", "document", "agents"]
  },
  "EmbeddedTablesUnstructuredRetrieverPack": {
    "id": "llama_packs/recursive_retriever/embedded_tables_unstructured",
    "author": "jerryjliu",
    "keywords": ["embedded", "tables", "unstructured", "retriever"]
  },
  "RecursiveRetrieverSmallToBigPack": {
    "id": "llama_packs/recursive_retriever/small_to_big",
    "author": "jerryjliu",
    "keywords": ["recursive", "retriever", "small", "big"]
  },
  "SentenceWindowRetrieverPack": {
    "id": "llama_packs/sentence_window_retriever",
    "author": "jerryjliu",
    "keywords": ["sentence", "window", "retriever"]
  },
  "AmazonProductExtractionPack": {
    "id": "llama_packs/amazon_product_extraction",
    "author": "jerryjliu",
    "keywords": ["amazon", "product", "extraction"]
  },
  "RagEvaluatorPack": {
    "id": "llama_packs/rag_evaluator",
    "author": "nerdai",
    "keywords": ["rag", "evaluation", "benchmarks"],
    "example": true
  },
  "LlamaDatasetMetadataPack": {
    "id": "llama_packs/llama_dataset_metadata",
    "author": "nerdai",
    "keywords": ["llamadataset", "rag", "evaluation", "submission"]
  },
  "Neo4jQueryEnginePack": {
    "id": "llama_packs/neo4j_query_engine",
    "author": "wenqiglantz",
    "keywords": ["neo4j", "knowledge graph", "query engine"]
  },
  "OllamaQueryEnginePack": {
    "id": "llama_packs/ollama_query_engine",
    "author": "chnsagitchen",
    "keywords": ["ollama", "local", "query", "engine", "index"]
  },
  "DenseXRetrievalPack": {
    "id": "llama_packs/dense_x_retrieval",
    "author": "logan-markewich",
    "tags": ["retriever", "retrieval", "query", "chunking", "splitting", "parsing"],
    "example": true
  },
  "SnowflakeQueryEnginePack": {
    "id": "llama_packs/snowflake_query_engine",
    "author": "wenqiglantz",
    "keywords": ["snowflake", "query", "engine"]
  },
  "NebulaGraphQueryEnginePack": {
    "id": "llama_packs/nebulagraph_query_engine",
    "author": "wenqiglantz",
    "keywords": ["nebulagraph", "knowledge graph", "query engine"]
  },
  "EvaluatorBenchmarkerPack": {
    "id": "llama_packs/evaluator_benchmarker",
    "author": "nerdai",
    "tags": ["judge", "evaluator", "benchmarker", "benchmark"]
  },
  "CogniswitchAgentPack": {
    "id": "llama_packs/cogniswitch_agent",
    "author": "cogniswitch",
    "keywords": [
      "graph",
      "knowledge graph",
      "neural",
      "symbolic",
      "embedding"
    ],
    "example": true
  },
  "MultiDocAutoRetrieverPack": {
    "id": "llama_packs/multidoc_autoretrieval",
    "author": "jerryjliu",
    "keywords": [
      "autoretrieval",
      "multi",
      "multidoc",
      "document",
      "retrieval"
    ]
  },
  "LlamaGuardModeratorPack": {
    "id": "llama_packs/llama_guard_moderator",
    "author": "wenqiglantz",
    "keywords": ["llama guard", "purple llama", "llm security", "prompt injection"]
  },
  "LLMCompilerAgentPack": {
    "id": "llama_packs/agents/llm_compiler",
    "author": "jerryjliu",
    "keywords": ["llm", "compiler", "agent"],
    "extra_files": ["output_parser.py", "prompts.py", "schema.py", "step.py", "task_fetching_unit.py", "utils.py"]
  },
  "RAGatouilleRetrieverPack": {
    "id": "llama_packs/ragatouille_retriever",
    "author": "jerryjliu",
    "keywords": ["rag", "ragatouille", "retriever"]
  },
  "SemanticChunkingQueryEnginePack": {
    "id": "llama_packs/node_parser/semantic_chunking",
    "author": "jerryjliu",
    "keywords": ["semantic", "chunking", "chunk", "parser", "node", "embedding"]
  },
  "RAGFusionPipelinePack": {
    "id": "llama_packs/query/rag_fusion_pipeline",
    "author": "jerryjliu",
    "keywords": ["rag", "fusion", "pipeline", "query"],
    "example": true
  },
  "AgentSearchRetrieverPack": {
    "id": "llama_packs/agent_search_retriever",
    "author": "logan-markewich",
    "keywords": ["agent", "search", "retriever"],
    "example": true
  },
  "ChainOfTablePack": {
    "id": "llama_packs/tables/chain_of_table",
    "author": "jerryjliu",
    "keywords": ["chain", "table", "tables"]
  },
  "MixSelfConsistencyPack": {
    "id": "llama_packs/tables/mix_self_consistency",
    "author": "Disiok",
    "keywords": ["chain", "table", "tables", "pandas", "dataframe"]
  },
  "MultiTenancyRAGPack": {
    "id": "llama_packs/multi_tenancy_rag",
    "author": "ravi03071991",
    "keywords": ["multi-tenancy", "multi", "tenancy", "rag"]
  },
  "StockMarketDataQueryEnginePack": {
    "id": "llama_packs/stock_market_data_query_engine",
    "author": "anoopshrma",
    "keywords": ["stock", "market", "data", "query", "engine"]
  },
  "VannaPack": {
    "id": "llama_packs/vanna",
    "author": "jerryjliu",
    "keywords": ["vanna", "sql", "ai", "text-to-sql"]
  },
<<<<<<< HEAD
  "SelfRAGPack": {
    "id": "llama_packs/self_rag",
    "author": "mmaatouk",
    "keywords": ["self-RAG", "llm", "smart-retreiver"]
=======
  "InferRetrieveRerankPack": {
    "id": "llama_packs/research/infer_retrieve_rerank",
    "author": "jerryjliu",
    "keywords": ["infer", "retrieve", "rerank", "retriever", "rag"]
>>>>>>> e6960d4c
  }
}<|MERGE_RESOLUTION|>--- conflicted
+++ resolved
@@ -278,16 +278,14 @@
     "author": "jerryjliu",
     "keywords": ["vanna", "sql", "ai", "text-to-sql"]
   },
-<<<<<<< HEAD
   "SelfRAGPack": {
     "id": "llama_packs/self_rag",
     "author": "mmaatouk",
     "keywords": ["self-RAG", "llm", "smart-retreiver"]
-=======
+  },
   "InferRetrieveRerankPack": {
     "id": "llama_packs/research/infer_retrieve_rerank",
     "author": "jerryjliu",
     "keywords": ["infer", "retrieve", "rerank", "retriever", "rag"]
->>>>>>> e6960d4c
   }
 }