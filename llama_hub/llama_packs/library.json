{
  "GmailOpenAIAgentPack": {
    "id": "llama_packs/gmail_openai_agent",
    "author": "logan-markewich",
    "keywords": ["math", "science", "research"]
  },
  "ChromaAutoretrievalPack": {
    "id": "llama_packs/chroma_autoretrieval",
    "author": "logan-markewich",
    "keywords": ["chroma", "retrieval", "vector"]
  },
<<<<<<< HEAD
  "LlavaCompletionPack": {
    "id": "llama_packs/llava_completion",
    "author": "wenqiglantz",
    "keywords": ["llava", "multimodal", "image"]
=======
  "ZephyrQueryEnginePack": {
    "id": "llama_packs/zephyr_query_engine",
    "author": "logan-markewich",
    "keywords": ["zephyr", "local", "query", "engine", "index", "huggingface"]
>>>>>>> 2618c975
  }
} <|MERGE_RESOLUTION|>--- conflicted
+++ resolved
@@ -9,16 +9,14 @@
     "author": "logan-markewich",
     "keywords": ["chroma", "retrieval", "vector"]
   },
-<<<<<<< HEAD
+  "ZephyrQueryEnginePack": {
+    "id": "llama_packs/zephyr_query_engine",
+    "author": "logan-markewich",
+    "keywords": ["zephyr", "local", "query", "engine", "index", "huggingface"]
+  },
   "LlavaCompletionPack": {
     "id": "llama_packs/llava_completion",
     "author": "wenqiglantz",
     "keywords": ["llava", "multimodal", "image"]
-=======
-  "ZephyrQueryEnginePack": {
-    "id": "llama_packs/zephyr_query_engine",
-    "author": "logan-markewich",
-    "keywords": ["zephyr", "local", "query", "engine", "index", "huggingface"]
->>>>>>> 2618c975
   }
 } 