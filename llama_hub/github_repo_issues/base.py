"""
GitHub repository issues reader.

Retrieves the list of issues of a GitHub repository and converts them to documents.

Each issue is converted to a document by doing the following:

    - The text of the document is the concatenation of the title and the body of the issue.
    - The title of the document is the title of the issue.
    - The doc_id of the document is the issue number.
    - The extra_info of the document is a dictionary with the following keys:
        - state: State of the issue.
        - created_at: Date when the issue was created.
        - closed_at: Date when the issue was closed. Only present if the issue is closed.
        - url: URL of the issue.
        - assignee: Login of the user assigned to the issue. Only present if the issue is assigned.
    - The embedding of the document is not set.
    - The doc_hash of the document is not set.

"""
import asyncio
import enum
import logging
import sys
from typing import Dict, List, Optional, Tuple

from llama_index.readers.base import BaseReader
from llama_index.readers.schema.base import Document

<<<<<<< HEAD
if "pytest" in sys.modules:
    from llama_hub.github_repo_issues.github_client import (
        BaseGitHubIssuesClient, GitHubIssuesClient)
else:
    from llama_hub.github_repo_issues.github_client import (
        BaseGitHubIssuesClient, GitHubIssuesClient)

=======
from llama_hub.github_repo_issues.github_client import (
    BaseGitHubIssuesClient,
    GitHubIssuesClient,
)
>>>>>>> 03ebe5bf

logger = logging.getLogger(__name__)


def print_if_verbose(verbose: bool, message: str) -> None:
    """Log message if verbose is True."""
    if verbose:
        print(message)


class GitHubRepositoryIssuesReader(BaseReader):
    """
    GitHub repository issues reader.

    Retrieves the list of issues of a GitHub repository and returns a list of documents.

    Examples:
        >>> reader = GitHubRepositoryIssuesReader("owner", "repo")
        >>> issues = reader.load_data()
        >>> print(issues)

    """

    class IssueState(enum.Enum):
        """
        Issue type.

        Used to decide what issues to retrieve.

        Attributes:
            - OPEN: Just open issues. This is the default.
            - CLOSED: Just closed issues.
            - ALL: All issues, open and closed.
        """

        OPEN = "open"
        CLOSED = "closed"
        ALL = "all"

    class FilterType(enum.Enum):
        """
        Filter type.

        Used to determine whether the filter is inclusive or exclusive.
        """

        EXCLUDE = enum.auto()
        INCLUDE = enum.auto()

    def __init__(
        self,
        github_client: BaseGitHubIssuesClient,
        owner: str,
        repo: str,
        verbose: bool = False,
    ):
        """
        Initialize params.

        Args:
            - github_client (BaseGitHubIssuesClient): GitHub client.
            - owner (str): Owner of the repository.
            - repo (str): Name of the repository.
            - verbose (bool): Whether to print verbose messages.

        Raises:
            - `ValueError`: If the github_token is not provided and
                the GITHUB_TOKEN environment variable is not set.
        """
        super().__init__()

        self._owner = owner
        self._repo = repo
        self._verbose = verbose

        # Set up the event loop
        try:
            self._loop = asyncio.get_running_loop()
        except RuntimeError:
            # If there is no running loop, create a new one
            self._loop = asyncio.new_event_loop()
            asyncio.set_event_loop(self._loop)

        self._github_client = github_client

    def load_data(
        self,
        state: Optional[IssueState] = IssueState.OPEN,
        labelFilters: Optional[List[Tuple[str, FilterType]]] = None,
    ) -> List[Document]:
        """
        Load issues from a repository and converts them to documents.

        Each issue is converted to a document by doing the following:

        - The text of the document is the concatenation of the title and the body of the issue.
        - The title of the document is the title of the issue.
        - The doc_id of the document is the issue number.
        - The extra_info of the document is a dictionary with the following keys:
            - state: State of the issue.
            - created_at: Date when the issue was created.
            - closed_at: Date when the issue was closed. Only present if the issue is closed.
            - url: URL of the issue.
            - assignee: Login of the user assigned to the issue. Only present if the issue is assigned.
        - The embedding of the document is None.
        - The doc_hash of the document is None.

        Args:
            - state (IssueState): State of the issues to retrieve. Default is IssueState.OPEN.
            - labelFilters: an optional list of filters to apply to the issue list based on labels.

        :return: list of documents
        """
        documents = []
        page = 1
        # Loop until there are no more issues
        while True:
            issues: Dict = self._loop.run_until_complete(
                self._github_client.get_issues(
                    self._owner, self._repo, state=state.value, page=page
                )
            )

            if len(issues) == 0:
                print_if_verbose(self._verbose, "No more issues found, stopping")

                break
            print_if_verbose(
                self._verbose, f"Found {len(issues)} issues in the repo page {page}"
            )
            page += 1
            filterCount = 0
            for issue in issues:
                if not self._must_include(labelFilters, issue):
                    filterCount += 1
                    continue
                title = issue["title"]
                body = issue["body"]
                document = Document(
                    doc_id=str(issue["number"]),
                    text=f"{title}\n{body}",
                )
                extra_info = {
                    "state": issue["state"],
                    "created_at": issue["created_at"],
                    # url is the API URL
                    "url": issue["url"],
                    # source is the HTML URL, more conveninent for humans
                    "source": issue["html_url"],
                }
                if issue["closed_at"] is not None:
                    extra_info["closed_at"] = issue["closed_at"]
                if issue["assignee"] is not None:
                    extra_info["assignee"] = issue["assignee"]["login"]
                if issue["labels"] is not None:
                    extra_info["labels"] = [label["name"] for label in issue["labels"]]
                document.extra_info = extra_info
                documents.append(document)

            print_if_verbose(self._verbose, f"Resulted in {len(documents)} documents")
            if labelFilters is not None:
                print_if_verbose(self._verbose, f"Filtered out {filterCount} issues")

        return documents

    def _must_include(self, labelFilters, issue):
        if labelFilters is None:
            return True
        labels = [label["name"] for label in issue["labels"]]
        for labelFilter in labelFilters:
            label = labelFilter[0]
            filterType = labelFilter[1]
            # Only include issues with the label and value
            if filterType == self.FilterType.INCLUDE:
                return label in labels
            elif filterType == self.FilterType.EXCLUDE:
                return label not in labels

        return True


if __name__ == "__main__":
    """Load all issues in the repo labeled as bug."""
    github_client = GitHubIssuesClient(verbose=True)

    reader = GitHubRepositoryIssuesReader(
        github_client=github_client,
        owner="moncho",
        repo="dry",
        verbose=True,
    )

    documents = reader.load_data(
        state=GitHubRepositoryIssuesReader.IssueState.ALL,
        labelFilters=[("bug", GitHubRepositoryIssuesReader.FilterType.INCLUDE)],
    )
    print(f"Got {len(documents)} documents")<|MERGE_RESOLUTION|>--- conflicted
+++ resolved
@@ -27,20 +27,10 @@
 from llama_index.readers.base import BaseReader
 from llama_index.readers.schema.base import Document
 
-<<<<<<< HEAD
-if "pytest" in sys.modules:
-    from llama_hub.github_repo_issues.github_client import (
-        BaseGitHubIssuesClient, GitHubIssuesClient)
-else:
-    from llama_hub.github_repo_issues.github_client import (
-        BaseGitHubIssuesClient, GitHubIssuesClient)
-
-=======
 from llama_hub.github_repo_issues.github_client import (
     BaseGitHubIssuesClient,
     GitHubIssuesClient,
 )
->>>>>>> 03ebe5bf
 
 logger = logging.getLogger(__name__)
 
