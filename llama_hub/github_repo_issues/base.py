"""
GitHub repository issues reader.

Retrieves the list of issues of a GitHub repository and converts them to documents.

Each issue is converted to a document by doing the following:

    - The text of the document is the concatenation of the title and the body of the issue.
    - The title of the document is the title of the issue.
    - The doc_id of the document is the issue number.
    - The extra_info of the document is a dictionary with the following keys:
        - state: State of the issue.
        - created_at: Date when the issue was created.
        - closed_at: Date when the issue was closed. Only present if the issue is closed.
        - url: URL of the issue.
        - assignee: Login of the user assigned to the issue. Only present if the issue is assigned.
    - The embedding of the document is not set.
    - The doc_hash of the document is not set.

"""
import asyncio
import enum
import logging
import sys
from typing import Dict, List, Optional, Tuple

from llama_index.readers.base import BaseReader
from llama_index.readers.schema.base import Document

if "pytest" in sys.modules:
    from llama_hub.github_repo_issues.github_client import (
        BaseGitHubIssuesClient,
        GitHubIssuesClient,
    )
else:
    from llama_hub.github_repo_issues.github_client import (
        BaseGitHubIssuesClient,
        GitHubIssuesClient,
    )


logger = logging.getLogger(__name__)


def print_if_verbose(verbose: bool, message: str) -> None:
    """Log message if verbose is True."""
    if verbose:
        print(message)


class GitHubRepositoryIssuesReader(BaseReader):
    """
    GitHub repository issues reader.

    Retrieves the list of issues of a GitHub repository and returns a list of documents.

    Examples:
        >>> reader = GitHubRepositoryIssuesReader("owner", "repo")
        >>> issues = reader.load_data()
        >>> print(issues)

    """

    class IssueState(enum.Enum):
        """
        Issue type.

        Used to decide what issues to retrieve.

        Attributes:
            - OPEN: Just open issues. This is the default.
            - CLOSED: Just closed issues.
            - ALL: All issues, open and closed.
        """

        OPEN = "open"
        CLOSED = "closed"
        ALL = "all"

    class FilterType(enum.Enum):
        """
        Filter type.

        Used to determine whether the filter is inclusive or exclusive.
        """

        EXCLUDE = enum.auto()
        INCLUDE = enum.auto()

    def __init__(
        self,
        github_client: BaseGitHubIssuesClient,
        owner: str,
        repo: str,
        verbose: bool = False,
    ):
        """
        Initialize params.

        Args:
            - github_client (BaseGitHubIssuesClient): GitHub client.
            - owner (str): Owner of the repository.
            - repo (str): Name of the repository.
            - verbose (bool): Whether to print verbose messages.

        Raises:
            - `ValueError`: If the github_token is not provided and
                the GITHUB_TOKEN environment variable is not set.
        """
        super().__init__()

        self._owner = owner
        self._repo = repo
        self._verbose = verbose

        # Set up the event loop
        try:
            self._loop = asyncio.get_running_loop()
        except RuntimeError:
            # If there is no running loop, create a new one
            self._loop = asyncio.new_event_loop()
            asyncio.set_event_loop(self._loop)

        self._github_client = github_client

    def load_data(
        self,
        state: Optional[IssueState] = IssueState.OPEN,
        labelFilters: Optional[List[Tuple[str, FilterType]]] = None,
    ) -> List[Document]:
        """
        Load issues from a repository and converts them to documents.

        Each issue is converted to a document by doing the following:

        - The text of the document is the concatenation of the title and the body of the issue.
        - The title of the document is the title of the issue.
        - The doc_id of the document is the issue number.
        - The extra_info of the document is a dictionary with the following keys:
            - state: State of the issue.
            - created_at: Date when the issue was created.
            - closed_at: Date when the issue was closed. Only present if the issue is closed.
            - url: URL of the issue.
            - assignee: Login of the user assigned to the issue. Only present if the issue is assigned.
        - The embedding of the document is None.
        - The doc_hash of the document is None.

        Args:
            - state (IssueState): State of the issues to retrieve. Default is IssueState.OPEN.
            - labelFilters: an optional list of filters to apply to the issue list based on labels.

        :return: list of documents
        """
        documents = []
        page = 1
        # Loop until there are no more issues
        while True:
            issues: Dict = self._loop.run_until_complete(
                self._github_client.get_issues(
                    self._owner, self._repo, state=state.value, page=page
                )
            )

            if len(issues) == 0:
                print_if_verbose(self._verbose, "No more issues found, stopping")

                break
            print_if_verbose(
                self._verbose, f"Found {len(issues)} issues in the repo page {page}"
            )
            page += 1
            filterCount = 0
            for issue in issues:
                if not self._must_include(labelFilters, issue):
                    filterCount += 1
                    continue
                title = issue["title"]
                body = issue["body"]
                document = Document(
                    doc_id=str(issue["number"]),
                    text=f"{title}\n{body}",
                )
                extra_info = {
<<<<<<< HEAD
                    "state" : issue["state"],
                    "created_at" : issue["created_at"],
                    # url is the API URL
                    "url" : issue["url"],
                    # source is the HTML URL, more conveninent for humans
                    "source" : issue["html_url"],
=======
                    "state": issue["state"],
                    "created_at": issue["created_at"],
                    "url": issue["url"],
>>>>>>> e12a88c2
                }
                if issue["closed_at"] is not None:
                    extra_info["closed_at"] = issue["closed_at"]
                if issue["assignee"] is not None:
                    extra_info["assignee"] = issue["assignee"]["login"]
                document.extra_info = extra_info
                documents.append(document)

            print_if_verbose(self._verbose, f"Resulted in {len(documents)} documents")
            if labelFilters is not None:
                print_if_verbose(self._verbose, f"Filtered out {filterCount} issues")

        return documents

    def _must_include(self, labelFilters, issue):
        if labelFilters is None:
            return True
        labels = [label["name"] for label in issue["labels"]]
        for labelFilter in labelFilters:
            label = labelFilter[0]
            filterType = labelFilter[1]
            # Only include issues with the label and value
            if filterType == self.FilterType.INCLUDE:
                return label in labels
            elif filterType == self.FilterType.EXCLUDE:
                return label not in labels

        return True


if __name__ == "__main__":
    """Load all issues in the repo labeled as bug."""
    github_client = GitHubIssuesClient(verbose=True)

    reader = GitHubRepositoryIssuesReader(
        github_client=github_client,
        owner="moncho",
        repo="dry",
        verbose=True,
    )

    documents = reader.load_data(
        state=GitHubRepositoryIssuesReader.IssueState.ALL,
        labelFilters=[("bug", GitHubRepositoryIssuesReader.FilterType.INCLUDE)],
    )
    print(f"Got {len(documents)} documents")<|MERGE_RESOLUTION|>--- conflicted
+++ resolved
@@ -181,18 +181,12 @@
                     text=f"{title}\n{body}",
                 )
                 extra_info = {
-<<<<<<< HEAD
                     "state" : issue["state"],
                     "created_at" : issue["created_at"],
                     # url is the API URL
                     "url" : issue["url"],
                     # source is the HTML URL, more conveninent for humans
                     "source" : issue["html_url"],
-=======
-                    "state": issue["state"],
-                    "created_at": issue["created_at"],
-                    "url": issue["url"],
->>>>>>> e12a88c2
                 }
                 if issue["closed_at"] is not None:
                     extra_info["closed_at"] = issue["closed_at"]
