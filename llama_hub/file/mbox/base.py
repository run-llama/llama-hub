--- conflicted
+++ resolved
@@ -32,22 +32,16 @@
         *args: Any,
         max_count: int = 0,
         message_format: str = DEFAULT_MESSAGE_FORMAT,
-<<<<<<< HEAD
         beautifulsoup_parser: str = 'html.parser',
-=======
         id_fn: Optional[Callable[[str], str]] = None,
->>>>>>> eb85aee7
         **kwargs: Any
     ) -> None:
         """Init params."""
         super().__init__(*args, **kwargs)
         self.max_count = max_count
         self.message_format = message_format
-<<<<<<< HEAD
         self.beautifulsoup_parser = beautifulsoup_parser
-=======
         self.id_fn = id_fn
->>>>>>> eb85aee7
 
     def parse_file(self, filepath: Path, errors: str = "ignore") -> List[str]:
         """Parse file into string."""
