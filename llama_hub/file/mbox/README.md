--- conflicted
+++ resolved
@@ -13,14 +13,12 @@
 MboxReader = download_loader("MboxReader")
 documents = MboxReader().load_data(file='./email.mbox') # Returns list of documents
 
-<<<<<<< HEAD
 # A different HTML parser for BeautifulSoup can be specified in the `beautifulsoup_parser` constructor argument:
 # pip install html5lib
 documents = MboxReader(beautifulsoup_parser="html5lib").load_data(file='./email.mbox') # Returns list of documents
-=======
+
 # To customize the document id, pass an id_fn. The msg argument is the whole message as defined by `message_format`
 docs = MboxReader(id_fn=lambda msg: md5(msg.encode()).hexdigest()).load_data(file=d)
->>>>>>> eb85aee7
 
 ```
 
