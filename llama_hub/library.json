{
  "AirbyteCDKReader": {
    "id": "airbyte_cdk",
    "author": "flash1293"
  },
  "AirbyteGongReader": {
    "id": "airbyte_gong",
    "author": "flash1293"
  },
  "AirbyteHubspotReader": {
    "id": "airbyte_hubspot",
    "author": "flash1293"
  },
  "AirbyteSalesforceReader": {
    "id": "airbyte_salesforce",
    "author": "flash1293"
  },
  "AirbyteShopifyReader": {
    "id": "airbyte_shopify",
    "author": "flash1293"
  },
  "AirbyteStripeReader": {
    "id": "airbyte_stripe",
    "author": "flash1293"
  },
  "AirbyteTypeformReader": {
    "id": "airbyte_typeform",
    "author": "flash1293"
  },
  "AirbyteZendeskSupportReader": {
    "id": "airbyte_zendesk_support",
    "author": "flash1293"
  },
  "AsanaReader": {
    "id": "asana",
    "author": "daveey"
  },
  "AssemblyAIAudioTranscriptReader": {
    "id": "assemblyai",
    "author": "patrickloeber"
  },
  "AzStorageBlobReader": {
    "id": "azstorage_blob",
    "author": "rivms",
    "keywords": [
      "azure storage",
      "blob",
      "container",
      "azure"
    ]
  },
  "AzCognitiveSearchReader": {
    "id": "azcognitive_search",
    "author": "mrcabellom"
  },
  "GoogleDocsReader": {
    "id": "google_docs",
    "author": "jerryjliu"
  },
  "GoogleDriveReader": {
    "id": "google_drive",
    "author": "ravi03071991"
  },
  "GoogleCalendarReader": {
    "id": "google_calendar",
    "author": "ong"
  },
  "SimpleDirectoryReader": {
    "id": "file",
    "author": "jerryjliu"
  },
  "PDFReader": {
    "id": "file/pdf",
    "author": "ravi03071991"
  },
  "CJKPDFReader": {
    "id": "file/cjk_pdf",
    "author": "JiroShimaya",
    "keywords": [
      "Japanese",
      "Chinese",
      "Korean"
    ]
  },
  "DocxReader": {
    "id": "file/docx",
    "author": "thejessezhang"
  },
  "PptxReader": {
    "id": "file/pptx",
    "author": "thejessezhang"
  },
  "ImageReader": {
    "id": "file/image",
    "author": "ravi03071991",
    "keywords": [
      "invoice",
      "receipt"
    ]
  },
  "HubspotReader": {
    "id": "hubspot",
    "author": "ykhli",
    "keywords": [
      "hubspot"
    ]
  },
  "EpubReader": {
    "id": "file/epub",
    "author": "Haowjy"
  },
  "JSONReader": {
    "id": "file/json",
    "author": "yisding"
  },
  "JsonDataReader": {
    "id": "jsondata",
    "author": "jerryjliu"
  },
  "MarkdownReader": {
    "id": "file/markdown",
    "author": "hursh-desai"
  },
  "AudioTranscriber": {
    "id": "file/audio",
    "author": "ravi03071991"
  },
  "SimpleCSVReader": {
    "id": "file/simple_csv",
    "author": "vguillet",
    "keywords": [
      "spreadsheet"
    ]
  },
  "PagedCSVReader": {
    "id": "file/paged_csv",
    "author": "thejessezhang",
    "keywords": [
      "spreadsheet"
    ]
  },
  "PandasCSVReader": {
    "id": "file/pandas_csv",
    "author": "ephe-meral",
    "keywords": [
      "spreadsheet"
    ]
  },
  "SDLReader": {
    "id": "file/sdl",
    "author": "ajhofmann",
    "keywords": [
      "graphql",
      "schema"
    ]
  },
  "SimpleWebPageReader": {
    "id": "web/simple_web",
    "author": "thejessezhang"
  },
  "AsyncWebPageReader": {
    "id": "web/async_web",
    "author": "Hironsan"
  },
  "ReadabilityWebPageReader": {
    "id": "web/readability_web",
    "author": "pandazki",
    "extra_files": [
      "Readability.js"
    ]
  },
  "BeautifulSoupWebReader": {
    "id": "web/beautiful_soup_web",
    "author": "thejessezhang",
    "keywords": [
      "substack",
      "readthedocs",
      "documentation"
    ]
  },
  "RssReader": {
    "id": "web/rss",
    "author": "bborn",
    "keywords": [
      "feed",
      "rss",
      "atom"
    ]
  },
  "SitemapReader": {
    "id": "web/sitemap",
    "author": "selamanse",
    "keywords": [
      "sitemap",
      "website",
      "seo"
    ]
  },
  "DatabaseReader": {
    "id": "database",
    "author": "kevinqz",
    "keywords": [
      "sql",
      "postgres",
      "snowflake",
      "aws rds"
    ]
  },
  "GraphQLReader": {
    "id": "graphql",
    "author": "jexp",
    "keywords": [
      "graphql",
      "gql",
      "apollo"
    ]
  },
  "GraphDBCypherReader": {
    "id": "graphdb_cypher",
    "author": "jexp",
    "keywords": [
      "graph",
      "neo4j",
      "cypher"
    ]
  },
  "GladiaAudioTranscriber": {
    "id": "file/audio_gladia",
    "author": "ravi03071991"
  },
  "DiscordReader": {
    "id": "discord",
    "author": "jerryjliu"
  },
  "FaissReader": {
    "id": "faiss",
    "author": "jerryjliu"
  },
  "SimpleMongoReader": {
    "id": "mongo",
    "author": "jerryjliu"
  },
  "SimpleCouchDBReader": {
    "id": "couchdb",
    "author": "technosophy"
  },
  "NotionPageReader": {
    "id": "notion",
    "author": "jerryjliu"
  },
  "JoplinReader": {
    "id": "joplin",
    "author": "alondmnt"
  },
  "ObsidianReader": {
    "id": "obsidian",
    "author": "hursh-desai"
  },
  "PineconeReader": {
    "id": "pinecone",
    "author": "jerryjliu"
  },
  "QdrantReader": {
    "id": "qdrant",
    "author": "kacperlukawski"
  },
  "ChromaReader": {
    "id": "chroma",
    "author": "atroyn"
  },
  "ElasticsearchReader": {
    "id": "elasticsearch",
    "author": "jaylmiller"
  },
  "SlackReader": {
    "id": "slack",
    "author": "jerryjliu"
  },
  "StringIterableReader": {
    "id": "string_iterable",
    "author": "teoh"
  },
  "TwitterTweetReader": {
    "id": "twitter",
    "author": "ravi03071991"
  },
  "SnscrapeTwitterReader": {
    "id": "snscrape_twitter",
    "author": "smyja"
  },
  "WeaviateReader": {
    "id": "weaviate",
    "author": "jerryjliu"
  },
  "WikipediaReader": {
    "id": "wikipedia",
    "author": "jerryjliu"
  },
  "YoutubeTranscriptReader": {
    "id": "youtube_transcript",
    "author": "ravi03071991",
    "keywords": [
      "video"
    ]
  },
  "MakeWrapper": {
    "id": "make_com"
  },
  "ArxivReader": {
    "id": "papers/arxiv",
    "author": "thejessezhang"
  },
  "PubmedReader": {
    "id": "papers/pubmed",
    "author": "thejessezhang"
  },
  "MboxReader": {
    "id": "file/mbox",
    "author": "minosvasilias"
  },
  "UnstructuredReader": {
    "id": "file/unstructured",
    "author": "thejessezhang",
    "keywords": [
      "sec",
      "html",
      "eml",
      "10k",
      "10q",
      "unstructured.io",
      "yaml",
      "yml"
    ]
  },
  "KnowledgeBaseWebReader": {
    "id": "web/knowledge_base",
    "author": "jasonwcfan",
    "keywords": [
      "documentation"
    ]
  },
  "S3Reader": {
    "id": "s3",
    "author": "thejessezhang",
    "keywords": [
      "aws s3",
      "bucket",
      "amazon web services"
    ]
  },
  "RemoteReader": {
    "id": "remote",
    "author": "thejessezhang",
    "keywords": [
      "hosted",
      "url",
      "gutenberg"
    ]
  },
  "RemoteDepthReader": {
    "id": "remote_depth",
    "author": "simonMoisselin",
    "keywords": [
      "hosted",
      "url",
      "multiple"
    ]
  },
  "DadJokesReader": {
    "id": "dad_jokes",
    "author": "sidu",
    "keywords": [
      "jokes",
      "dad jokes"
    ]
  },
  "WordLiftLoader": {
    "id": "wordlift",
    "author": "msftwarelab",
    "keywords": [
      "wordlift",
      "knowledge graph",
      "graphql",
      "structured data",
      "seo"
    ]
  },
  "WhatsappChatLoader": {
    "id": "whatsapp",
    "author": "batmanscode",
    "keywords": [
      "whatsapp",
      "chat"
    ]
  },
  "BilibiliTranscriptReader": {
    "id": "bilibili",
    "author": "alexzhangji"
  },
  "RedditReader": {
    "id": "reddit",
    "author": "vanessahlyan",
    "keywords": [
      "reddit",
      "subreddit",
      "search",
      "comments"
    ]
  },
  "MemosReader": {
    "id": "memos",
    "author": "bubu",
    "keywords": [
      "memos",
      "note"
    ]
  },
  "SpotifyReader": {
    "id": "spotify",
    "author": "ong",
    "keywords": [
      "spotify",
      "music"
    ]
  },
  "GithubRepositoryReader": {
    "id": "github_repo",
    "author": "ahmetkca",
    "keywords": [
      "github",
      "repository",
      "git",
      "code",
      "source code",
      "placeholder"
    ],
    "extra_files": [
      "github_client.py",
      "utils.py",
      "__init__.py"
    ]
  },
  "RDFReader": {
    "id": "file/rdf",
    "author": "mommi84",
    "keywords": [
      "rdf",
      "n-triples",
      "graph",
      "knowledge graph"
    ]
  },
  "ReadwiseReader": {
    "id": "readwise",
    "author": "alexbowe",
    "keywords": [
      "readwise",
      "highlights",
      "reading",
      "pkm"
    ]
  },
  "PandasExcelReader": {
    "id": "file/pandas_excel",
    "author": "maccarini",
    "keywords": [
      "spreadsheet"
    ]
  },
  "ZendeskReader": {
    "id": "zendesk",
    "author": "bbornsztein",
    "keywords": [
      "zendesk",
      "knowledge base",
      "help center"
    ]
  },
  "IntercomReader": {
    "id": "intercom",
    "author": "bbornsztein",
    "keywords": [
      "intercom",
      "knowledge base",
      "help center"
    ]
  },
  "WordpressReader": {
    "id": "wordpress",
    "author": "bbornsztein",
    "keywords": [
      "wordpress",
      "blog"
    ]
  },
  "GmailReader": {
    "id": "gmail",
    "author": "bbornsztein",
    "keywords": [
      "gmail",
      "email"
    ]
  },
  "SteamshipFileReader": {
    "id": "steamship",
    "author": "douglas-reid",
    "keywords": [
      "steamship"
    ]
  },
  "GPTRepoReader": {
    "id": "gpt_repo",
    "author": "mpoon"
  },
  "AirtableReader": {
    "id": "airtable",
    "author": "smyja"
  },
  "HatenaBlogReader": {
    "id": "hatena_blog",
    "author": "Shoya SHIRAKI",
    "keywords": [
      "hatena",
      "blog"
    ]
  },
  "OpendalReader": {
    "id": "opendal_reader",
    "author": "OpenDAL Contributors",
    "keywords": [
      "storage"
    ]
  },
  "OpendalS3Reader": {
    "id": "opendal_reader/s3",
    "author": "OpenDAL Contributors",
    "keywords": [
      "storage",
      "s3"
    ]
  },
  "OpendalAzblobReader": {
    "id": "opendal_reader/azblob",
    "author": "OpenDAL Contributors",
    "keywords": [
      "storage",
      "azblob"
    ]
  },
  "OpendalGcsReader": {
    "id": "opendal_reader/gcs",
    "author": "OpenDAL Contributors",
    "keywords": [
      "storage",
      "gcs"
    ]
  },
  "ConfluenceReader": {
    "id": "confluence",
    "author": "zywilliamli"
  },
  "ChatGPTRetrievalPluginReader": {
    "id": "chatgpt_plugin",
    "author": "jerryjliu"
  },
  "JiraReader": {
    "id": "jira",
    "author": "bearguy",
    "keywords": [
      "jira"
    ]
  },
  "UnstructuredURLLoader": {
    "id": "web/unstructured_web",
    "author": "kravetsmic",
    "keywords": [
      "unstructured.io",
      "url"
    ]
  },
  "GoogleSheetsReader": {
    "id": "google_sheets",
    "author": "piroz"
  },
  "FeedlyRssReader": {
    "id": "feedly_rss",
    "author": "kychanbp",
    "keywords": [
      "feedly",
      "rss"
    ]
  },
  "FlatPdfReader": {
    "id": "file/flat_pdf",
    "author": "emmanuel-oliveira",
    "keywords": [
      "pdf",
      "flat",
      "flattened"
    ]
  },
  "PDFMinerReader": {
    "id": "file/pdf_miner",
    "author": "thunderbug1",
    "keywords": [
      "pdf"
    ]
  },
  "MilvusReader": {
    "id": "milvus",
    "author": "filip-halt"
  },
  "StackoverflowReader": {
    "id": "stackoverflow",
    "author": "allen-munsch",
    "keywords": [
      "posts",
      "questions",
      "answers"
    ]
  },
  "ZulipReader": {
    "id": "zulip",
    "author": "plurigrid"
  },
  "OutlookLocalCalendarReader": {
    "id": "outlook_localcalendar",
    "author": "tevslin",
    "keywords": [
      "calendar",
      "outlook"
    ]
  },
  "ApifyActor": {
    "id": "apify/actor",
    "author": "drobnikj",
    "keywords": [
      "apify",
      "scraper",
      "scraping",
      "crawler"
    ]
  },
  "ApifyDataset": {
    "id": "apify/dataset",
    "author": "drobnikj",
    "keywords": [
      "apify",
      "scraper",
      "scraping",
      "crawler"
    ]
  },
  "TrelloReader": {
    "id": "trello",
    "author": "bluzir",
    "keywords": [
      "trello"
    ]
  },
  "DeepLakeReader": {
    "id": "deeplake",
    "author": "adolkhan",
    "keywords": [
      "deeplake"
    ]
  },
  "ImageCaptionReader": {
    "id": "file/image_blip",
    "author": "FarisHijazi",
    "keywords": [
      "image"
    ]
  },
  "ImageVisionLLMReader": {
    "id": "file/image_blip2",
    "author": "FarisHijazi",
    "keywords": [
      "image"
    ]
  },
  "ImageTabularChartReader": {
    "id": "file/image_deplot",
    "author": "jon-chuang",
    "keywords": [
      "image",
      "chart",
      "tabular",
      "figure"
    ]
  },
  "IPYNBReader": {
    "id": "file/ipynb",
    "author": "FarisHijazi",
    "keywords": [
      "jupyter",
      "notebook",
      "ipynb"
    ]
  },
  "HuggingFaceFSReader": {
    "id": "huggingface/fs",
    "author": "jerryjliu",
    "keywords": [
      "hugging",
      "face",
      "huggingface",
      "filesystem",
      "fs"
    ]
  },
  "DeepDoctectionReader": {
    "id": "file/deepdoctection",
    "author": "jerryjliu",
    "keywords": [
      "doctection",
      "doc"
    ]
  },
  "PandasAIReader": {
    "id": "pandas_ai",
    "author": "jerryjliu",
    "keywords": [
      "pandas",
      "ai"
    ]
  },
  "MetalReader": {
    "id": "metal",
    "author": "getmetal",
    "keywords": [
      "metal",
      "retriever",
      "storage"
    ]
  },
  "BoardDocsReader": {
    "id": "boarddocs",
    "author": "dweekly",
    "keywords": [
      "board",
      "boarddocs"
    ]
  },
  "PyMuPDFReader": {
    "id": "file/pymu_pdf",
    "author": "iamarunbrahma",
    "keywords": [
      "pymupdf",
      "pdf"
    ]
  },
  "MondayReader": {
    "id": "mondaydotcom",
    "author": "nadavgr",
    "keywords": [
      "monday",
      "mondaydotcom"
    ]
  },
  "MangoppsGuidesReader": {
    "id": "mangoapps_guides",
    "author": "mangoapps",
    "keywords": [
      "mangoapps"
    ]
  },
  "DocugamiReader": {
    "id": "docugami",
    "author": "tjaffri",
    "keywords": [
      "docugami",
      "docx",
      "doc",
      "pdf",
      "xml"
    ]
  },
  "WeatherReader": {
    "id": "weather",
    "author": "iamadhee",
    "keywords": [
      "weather",
      "openweather"
    ]
  },
  "OpenMap": {
    "id": "maps",
    "author": "carrotpy",
    "keywords": [
      "open maps",
      "maps",
      "open street maps",
      "overpass api",
      "geo"
    ]
  },
  "KalturaESearchReader": {
    "id": "kaltura/esearch",
    "author": "kaltura",
    "keywords": [
      "kaltura",
      "video",
      "media",
      "image",
      "audio",
      "search",
      "library",
      "portal",
      "events"
    ]
  },
  "FirestoreReader": {
    "id": "firestore",
    "author": "rayzhudev",
    "keywords": [
      "firestore",
      "datastore"
    ]
  },
  "KibelaReader": {
    "id": "kibela",
    "author": "higebu"
  },
  "GitHubRepositoryIssuesReader": {
    "id": "github_repo_issues",
    "author": "moncho",
    "keywords": [
      "github",
      "repository",
      "issues"
    ],
    "extra_files": [
      "github_client.py",
      "__init__.py"
    ]
  },
  "FirebaseRealtimeDatabaseReader": {
    "id": "firebase_realtimedb",
    "author": "ajay",
    "keywords": [
      "firebase",
      "realtimedb",
      "database"
    ]
  },
  "FeishuDocsReader": {
    "id": "feishu_docs",
    "author": "ma-chengcheng"
  },
  "GoogleKeepReader": {
    "id": "google_keep",
    "author": "pycui",
    "keywords": [
      "google keep",
      "google notes"
    ]
  },
  "SingleStoreReader": {
    "id": "singlestore",
    "author": "singlestore",
    "keywords": [
      "singlestore",
      "memsql"
    ]
  },
  "SECFilingsLoader": {
    "id": "sec_filings",
    "author": "Athe-kunal",
    "keywords": [
      "finance",
      "SEC Filings",
      "10-K",
      "10-Q"
    ]
  },
  "GuruReader": {
    "id": "guru",
    "author": "mcclain-thiel",
    "keywords": [
      "guru",
      "knowledge base",
      "getguru"
    ]
  },
  "MinioReader": {
    "id": "minio/minio-client",
    "author": "semoal",
    "keywords": [
      "minio",
      "bucket",
      "storage"
    ]
  },
  "BotoMinioReader": {
    "id": "minio/boto3-client",
    "author": "webcoderz",
    "keywords": [
      "minio",
      "bucket",
      "storage",
      "boto"
    ]
  },
  "NewsArticleReader": {
    "id": "web/news",
    "author": "ruze00",
    "keywords": [
      "news",
      "article"
    ]
  },
  "RssNewsReader": {
    "id": "web/rss_news",
    "author": "ruze00",
    "keywords": [
      "news",
      "article",
      "rss",
      "feed"
    ]
  },
  "SemanticScholarReader": {
    "id": "semanticscholar",
    "author": "shauryr",
    "keywords": [
      "semantic",
      "scholar",
      "research",
      "paper"
    ]
  },
  "ZepReader": {
    "id": "zep",
    "author": "zep",
    "keywords": ["zep", "retriever", "memory", "storage"]
  },
  "MacrometaGDNReader": {
  	"id": "macrometa_gdn",
  	"author": "Dain Im",
    "keywords": [
      "macrometa"
    ]
  },
  "BagelReader": {
    "id": "bagel",
    "author": "asif",
    "keywords": [
      "vector",
      "database",
      "bagelDB",
      "storage"
    ]
  },
  "PDFTableReader": {
    "id": "pdf_table",
    "author": "yy0867",
    "keywords": [
      "table",
      "pdf",
      "pdf table"
    ]
  },
  "LinearReader": {
    "id": "linear",
    "author": "Sushmithamallesh",
    "keywords": [
      "linear"
    ]
  },
  "HWPReader": {
    "id": "hwp",
    "author": "sangwongenip",
    "keywords": [
      "hwp"
    ]
  },
  "GitHubRepositoryCollaboratorsReader": {
    "id": "github_repo_collaborators",
    "author": "rwood-97",
    "keywords": [
      "github",
      "repository",
      "collaborators"
    ]
  },
<<<<<<< HEAD
  "LilacReader": {
    "id": "lilac_reader",
    "author": "nsthorat"
=======

  "IMDBReviews":{
    "id": "imdb_review",
    "author": "Athe-kunal",
    "keywords":[
      "movies",
      "reviews",
      "IMDB"
  ]
},
  "PDFNougatOCR": {
    "id": "nougat_ocr",
    "author": "mdarshad1000",
    "keywords": [
      "pdf",
      "ocr",
      "academic papers"
    ]
  },
  "BitbucketReader":{
    "id": "bitbucket",
    "author": "lejdiprifti",
    "keywords":[
      "bitbucket",
      "project",
      "repository"
    ]
  },
  "RayyanReader": {
    "id": "rayyan",
    "author": "hammady",
    "keywords": [
      "rayyan",
      "systematic review"
    ]
  },
  "AthenaReader": {
    "id": "athena",
    "author": "mattick27",
    "keywords": [
      "aws athena",
      "sql",
      "datalake"
    ]
  },
  "OpenAlexReader": {
    "id": "openalex",
    "author": "shauryr",
    "keywords": [
      "scientific papers",
      "openalex",
      "open access",
      "academic papers"
    ]
  },
  "PatentsviewReader": {
    "id": "patentsview",
    "author": "shao-shuai",
    "keywords": ["patent"]
  },
  "SmartPDFLoader": {
    "id": "smart_pdf_loader",
    "author": "ansukla",
    "keywords": [
      "pdf",
      "pdf table",
      "pdf layout"
    ]
  },
  "PdbAbstractReader": {
    "id": "pdb",
    "author": "joshuakto",
    "keywords": [
      "pdb",
      "Protein Data Bank",
      "proteins",
      "academic papers"
    ]
  },
  "OneDriveReader": {
    "id": "microsoft_onedrive",
    "author": "godwin3737",
    "keywords": [
      "microsoft onedrive",
      "onedrive",
      "onedrive personal",
      "onedrive for business",
      "microsoft 365",
      "microsoft365"
    ]
  },
  "TrafilaturaWebReader": {
    "id": "web/trafilatura_web",
    "author": "NA",
    "keywords":[
      "trafilatura",
      "web",
      "web reader"
    ]
>>>>>>> b4eabb90
  }
}<|MERGE_RESOLUTION|>--- conflicted
+++ resolved
@@ -984,12 +984,10 @@
       "collaborators"
     ]
   },
-<<<<<<< HEAD
   "LilacReader": {
     "id": "lilac_reader",
     "author": "nsthorat"
-=======
-
+  },
   "IMDBReviews":{
     "id": "imdb_review",
     "author": "Athe-kunal",
@@ -1088,6 +1086,5 @@
       "web",
       "web reader"
     ]
->>>>>>> b4eabb90
   }
 }