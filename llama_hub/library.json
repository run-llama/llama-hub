--- conflicted
+++ resolved
@@ -1224,11 +1224,10 @@
     "id": "file/xml",
     "author": "mmaatouk"
   },
-<<<<<<< HEAD
   "SimpleArangoDBReader": {
     "id": "arango_db",
     "author": "mmaatouk"
-=======
+  },
   "CouchbaseReader": {
     "id": "couchbase",
     "author": "nithishr",
@@ -1237,6 +1236,5 @@
       "Capella",
       "NoSQL"
     ]
->>>>>>> fb4d2fb4
   }
 }