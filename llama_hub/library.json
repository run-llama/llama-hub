--- conflicted
+++ resolved
@@ -984,7 +984,7 @@
       "collaborators"
     ]
   },
-<<<<<<< HEAD
+
   "IMDBReviews":{
     "id": "imdb_review",
     "author": "Athe-kunal",
@@ -994,7 +994,6 @@
       "IMDB"
   ]
 },
-=======
   "PDFNougatOCR": {
     "id": "nougat_ocr",
     "author": "mdarshad1000",
@@ -1004,7 +1003,6 @@
       "academic papers"
     ]
   },
->>>>>>> 957836f2
   "BitbucketReader":{
     "id": "bitbucket",
     "author": "lejdiprifti",
