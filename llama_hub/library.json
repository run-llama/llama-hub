--- conflicted
+++ resolved
@@ -907,17 +907,6 @@
   "ZepReader": {
     "id": "zep",
     "author": "zep",
-<<<<<<< HEAD
-    "keywords": ["zep", "retriever", "memory", "storage"]
-  },
-  "PDFTableReader": {
-    "id": "pdf_table",
-    "author": "yy0867",
-    "keywords": [
-      "table",
-      "pdf",
-      "pdf table"
-=======
     "keywords": [
       "zep",
       "retriever",
@@ -933,7 +922,15 @@
       "database",
       "bagelDB",
       "storage"
->>>>>>> abc8c2d0
+    ]
+  },
+  "PDFTableReader": {
+    "id": "pdf_table",
+    "author": "yy0867",
+    "keywords": [
+      "table",
+      "pdf",
+      "pdf table"
     ]
   }
 }