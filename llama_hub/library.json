{
  "AsanaReader": {
    "id": "asana",
    "author": "daveey"
  },
  "AzStorageBlobReader": {
    "id": "azstorage_blob",
    "author": "rivms",
    "keywords": [
      "azure storage",
      "blob",
      "container",
      "azure"
    ]
  },
  "GoogleDocsReader": {
    "id": "google_docs",
    "author": "jerryjliu"
  },
  "GoogleDriveReader": {
    "id": "google_drive",
    "author": "ravi03071991"
  },
  "GoogleCalendarReader": {
    "id": "google_calendar",
    "author": "ong"
  },
  "SimpleDirectoryReader": {
    "id": "file",
    "author": "jerryjliu"
  },
  "PDFReader": {
    "id": "file/pdf",
    "author": "ravi03071991"
  },
  "CJKPDFReader": {
    "id": "file/cjk_pdf",
    "author": "JiroShimaya",
    "keywords": ["Japanese", "Chinese", "Korean"]
  },
  "DocxReader": {
    "id": "file/docx",
    "author": "thejessezhang"
  },
  "PptxReader": {
    "id": "file/pptx",
    "author": "thejessezhang"
  },
  "ImageReader": {
    "id": "file/image",
    "author": "ravi03071991",
    "keywords": ["invoice", "receipt"]
  },
  "HubspotReader": {
    "id": "hubspot",
    "author": "ykhli",
    "keywords": ["hubspot"]
  },
  "EpubReader": {
    "id": "file/epub",
    "author": "Haowjy"
  },
  "JSONReader": {
    "id": "file/json",
    "author": "yisding"
  },
  "MarkdownReader": {
    "id": "file/markdown",
    "author": "hursh-desai"
  },
  "AudioTranscriber": {
    "id": "file/audio",
    "author": "ravi03071991"
  },
  "SimpleCSVReader": {
    "id": "file/simple_csv",
    "author": "vguillet"
  },
  "PagedCSVReader": {
    "id": "file/paged_csv",
    "author": "thejessezhang"
  },
  "PandasCSVReader": {
    "id": "file/pandas_csv",
    "author": "ephe-meral"
  },
  "SimpleWebPageReader": {
    "id": "web/simple_web",
    "author": "thejessezhang"
  },
  "AsyncWebPageReader": {
    "id": "web/async_web",
    "author": "Hironsan"
  },
  "ReadabilityWebPageReader": {
    "id": "web/readability_web",
    "author": "pandazki",
    "extra_files": ["Readability.js"]
  },
  "BeautifulSoupWebReader": {
    "id": "web/beautiful_soup_web",
    "author": "thejessezhang",
    "keywords": ["substack", "readthedocs", "documentation"]
  },
  "RssReader": {
    "id": "web/rss",
    "author": "bborn",
    "keywords": ["feed", "rss", "atom"]
  },
  "SitemapReader": {
    "id": "web/sitemap",
    "author": "selamanse",
    "keywords": ["sitemap", "website", "seo"]
  },
  "DatabaseReader": {
    "id": "database",
    "author": "kevinqz",
    "keywords": ["sql", "postgres", "snowflake", "aws rds"]
  },
  "GraphQLReader": {
    "id": "graphql",
    "author": "jexp",
    "keywords": [
      "graphql",
      "gql",
      "apollo"
    ]
  },
  "GraphDBCypherReader": {
    "id": "graphdb_cypher",
    "author": "jexp",
    "keywords": [
      "graph",
      "neo4j",
      "cypher"
    ]
  },
  "DiscordReader": {
    "id": "discord",
    "author": "jerryjliu"
  },
  "FaissReader": {
    "id": "faiss",
    "author": "jerryjliu"
  },
  "SimpleMongoReader": {
    "id": "mongo",
    "author": "jerryjliu"
  },
  "SimpleCouchDBReader": {
    "id": "couchdb",
    "author": "technosophy"
  },
  "NotionPageReader": {
    "id": "notion",
    "author": "jerryjliu"
  },
  "JoplinReader": {
    "id": "joplin",
    "author": "alondmnt"
  },
  "ObsidianReader": {
    "id": "obsidian",
    "author": "hursh-desai"
  },
  "PineconeReader": {
    "id": "pinecone",
    "author": "jerryjliu"
  },
  "QdrantReader": {
    "id": "qdrant",
    "author": "kacperlukawski"
  },
  "ChromaReader": {
    "id": "chroma",
    "author": "atroyn"
  },
  "ElasticsearchReader": {
    "id": "elasticsearch",
    "author": "jaylmiller"
  },
  "SlackReader": {
    "id": "slack",
    "author": "jerryjliu"
  },
  "StringIterableReader": {
    "id": "string_iterable",
    "author": "teoh"
  },
  "TwitterTweetReader": {
    "id": "twitter",
    "author": "ravi03071991"
  },
  "SnscrapeTwitterReader": {
    "id": "snscrape_twitter",
    "author": "smyja"
  },
  "WeaviateReader": {
    "id": "weaviate",
    "author": "jerryjliu"
  },
  "WikipediaReader": {
    "id": "wikipedia",
    "author": "jerryjliu"
  },
  "YoutubeTranscriptReader": {
    "id": "youtube_transcript",
    "author": "ravi03071991"
  },
  "MakeWrapper": {
    "id": "make_com"
  },
  "ArxivReader": {
    "id": "papers/arxiv",
    "author": "thejessezhang"
  },
  "PubmedReader": {
    "id": "papers/pubmed",
    "author": "thejessezhang"
  },
  "MboxReader": {
    "id": "file/mbox",
    "author": "minosvasilias"
  },
  "UnstructuredReader": {
    "id": "file/unstructured",
    "author": "thejessezhang",
    "keywords": ["sec", "html", "eml", "10k", "10q", "unstructured.io"]
  },
  "KnowledgeBaseWebReader": {
    "id": "web/knowledge_base",
    "author": "jasonwcfan",
    "keywords": ["documentation"]
  },
  "S3Reader": {
    "id": "s3",
    "author": "thejessezhang",
    "keywords": ["aws s3", "bucket", "amazon web services"]
  },
  "RemoteReader": {
    "id": "remote",
    "author": "thejessezhang",
    "keywords": ["hosted", "url", "gutenberg"]
  },
  "RemoteDepthReader": {
    "id": "remote_depth",
    "author": "simonMoisselin",
    "keywords": ["hosted", "url", "multiple"]
  },
  "DadJokesReader": {
    "id": "dad_jokes",
    "author": "sidu",
    "keywords": ["jokes", "dad jokes"]
  },
  "WordLiftLoader": {
    "id": "wordlift",
    "author": "msftwarelab",
    "keywords": ["wordlift", "knowledge graph", "graphql", "structured data", "seo"]
  },
  "WhatsappChatLoader": {
    "id": "whatsapp",
    "author": "batmanscode",
    "keywords": ["whatsapp", "chat"]
  },
  "BilibiliTranscriptReader": {
    "id": "bilibili",
    "author": "alexzhangji"
  },
  "RedditReader": {
    "id": "reddit",
    "author": "vanessahlyan",
    "keywords": ["reddit", "subreddit", "search", "comments"]
  },
  "MemosReader": {
    "id": "memos",
    "author": "bubu",
    "keywords": ["memos", "note"]
  },
  "SpotifyReader": {
    "id": "spotify",
    "author": "ong",
    "keywords": ["spotify", "music"]
  },
  "GithubRepositoryReader": {
    "id": "github_repo",
    "author": "ahmetkca",
    "keywords": [
      "github",
      "repository",
      "git",
      "code",
      "source code",
      "placeholder"
    ],
    "extra_files": ["github_client.py", "utils.py", "__init__.py"]
  },
  "RDFReader": {
    "id": "file/rdf",
    "author": "mommi84",
    "keywords": ["rdf", "n-triples", "graph", "knowledge graph"]
  },
  "ReadwiseReader": {
    "id": "readwise",
    "author": "alexbowe",
    "keywords": ["readwise", "highlights", "reading", "pkm"]
  },
  "PandasExcelReader": {
    "id": "file/pandas_excel",
    "author": "maccarini"
  },
  "ZendeskReader": {
    "id": "zendesk",
    "author": "bbornsztein",
    "keywords": ["zendesk", "knowledge base", "help center"]
  },
  "IntercomReader": {
    "id": "intercom",
    "author": "bbornsztein",
    "keywords": ["intercom", "knowledge base", "help center"]
  },
  "WordpressReader": {
    "id": "wordpress",
    "author": "bbornsztein",
    "keywords": ["wordpress", "blog"]
  },
  "GmailReader": {
    "id": "gmail",
    "author": "bbornsztein",
    "keywords": ["gmail", "email"]
  },
  "SteamshipFileReader": {
    "id": "steamship",
    "author": "douglas-reid",
    "keywords": ["steamship"]
  },
  "GPTRepoReader": {
    "id": "gpt_repo",
    "author": "mpoon"
  },
  "AirtableReader": {
    "id": "airtable",
    "author": "smyja"
  },
  "HatenaBlogReader": {
    "id": "hatena_blog",
    "author": "Shoya SHIRAKI",
    "keywords": ["hatena", "blog"]
  },
  "OpendalReader": {
    "id": "opendal_reader",
    "author": "OpenDAL Contributors",
    "keywords": ["storage"]
  },
  "OpendalS3Reader": {
    "id": "opendal_reader/s3",
    "author": "OpenDAL Contributors",
    "keywords": ["storage", "s3"]
  },
  "OpendalAzblobReader": {
    "id": "opendal_reader/azblob",
    "author": "OpenDAL Contributors",
    "keywords": ["storage", "azblob"]
  },
  "OpendalGcsReader": {
    "id": "opendal_reader/gcs",
    "author": "OpenDAL Contributors",
    "keywords": ["storage", "gcs"]
  },
  "ConfluenceReader": {
    "id": "confluence",
    "author": "zywilliamli"
  },
  "ChatGPTRetrievalPluginReader": {
    "id": "chatgpt_plugin",
    "author": "jerryjliu"
  },
  "JiraReader": {
    "id": "jira",
    "author": "bearguy",
    "keywords": ["jira"]
  },
  "UnstructuredURLLoader": {
    "id": "web/unstructured_web",
    "author": "kravetsmic",
    "keywords": ["unstructured.io", "url"]
  },
  "GoogleSheetsReader": {
    "id": "google_sheets",
    "author": "piroz"
  },
  "FeedlyRssReader": {
    "id": "feedly_rss",
    "author": "kychanbp",
    "keywords": ["feedly", "rss"]
  },
  "FlatPdfReader": {
    "id": "file/flat_pdf",
    "author": "emmanuel-oliveira",
    "keywords": ["pdf", "flat", "flattened"]
  },
    "PDFMinerReader": {
    "id": "file/pdf_miner",
    "author": "thunderbug1",
    "keywords": ["pdf"]
  },
  "MilvusReader": {
    "id": "milvus",
    "author": "filip-halt"
  },
  "StackoverflowReader": {
    "id": "stackoverflow",
    "author": "allen-munsch",
    "keywords": ["posts", "questions", "answers"]
  },
  "ZulipReader": {
    "id": "zulip",
    "author": "plurigrid"
  },
  "OutlookLocalCalendarReader": {
    "id": "outlook_localcalendar",
    "author": "tevslin",
    "keywords": ["calendar", "outlook"]
  },
  "ApifyActor": {
    "id": "apify/actor",
    "author": "drobnikj",
    "keywords": ["apify", "scraper", "scraping", "crawler"]
  },
  "ApifyDataset": {
    "id": "apify/dataset",
    "author": "drobnikj",
    "keywords": ["apify", "scraper", "scraping", "crawler"]
  },
  "TrelloReader": {
    "id": "trello",
    "author": "bluzir",
    "keywords": ["trello"]
  },
  "DeepLakeReader": {
    "id": "deeplake",
    "author": "adolkhan",
    "keywords": ["deeplake"]
  },
  "ImageCaptionReader": {
    "id": "file/image_blip",
    "author": "FarisHijazi",
    "keywords": ["image"]
  },
  "ImageVisionLLMReader": {
    "id": "file/image_blip2",
    "author": "FarisHijazi",
    "keywords": ["image"]
  },
  "ImageTabularChartReader": {
    "id": "file/image_deplot",
    "author": "jon-chuang",
    "keywords": ["image", "chart", "tabular", "figure"]
  },
  "IPYNBReader": {
    "id": "file/ipynb",
    "author": "FarisHijazi",
    "keywords": ["jupyter", "notebook", "ipynb"]
  },
  "HuggingFaceFSReader": {
    "id": "huggingface/fs",
    "author": "jerryjliu",
    "keywords": ["hugging", "face", "huggingface", "filesystem", "fs"]
  },
  "DeepDoctectionReader": {
    "id": "file/deepdoctection",
    "author": "jerryjliu",
    "keywords": ["doctection", "doc"]
  },
  "PandasAIReader": {
    "id": "pandas_ai",
    "author": "jerryjliu",
    "keywords": ["pandas", "ai"]
  },
  "MetalReader": {
    "id": "metal",
    "author": "getmetal",
    "keywords": ["metal", "retriever", "storage"]
  },
  "BoardDocsReader": {
    "id": "boarddocs",
    "author": "dweekly",
    "keywords": [
      "board",
      "boarddocs"
    ]
  },
  "PyMuPDFReader": {
    "id": "file/pymu_pdf",
    "author": "iamarunbrahma",
    "keywords": ["pymupdf", "pdf"]
  },
  "MondayReader": {
    "id": "mondaydotcom",
    "author": "nadavgr",
    "keywords": ["monday", "mondaydotcom"]
  },
  "MangoppsGuidesReader": {
    "id": "mangoapps_guides",
    "author": "mangoapps",
    "keywords": [
      "mangoapps"
    ]
  },
  "DocugamiReader": {
    "id": "docugami",
    "author": "tjaffri",
    "keywords": [
      "docugami",
      "docx",
      "doc",
      "pdf",
      "xml"
    ]
  },
  "WeatherReader": {
    "id": "weather",
    "author": "iamadhee",
    "keywords": ["weather","openweather"]
  },
    "OpenMap": {
    "id": "maps",
    "author": "carrotpy",
    "keywords": ["open maps","maps","open street maps","overpass api","geo"]
    },
  "KalturaESearchReader": {
    "id": "kaltura/esearch",
    "author": "kaltura",
    "keywords": [
      "kaltura",
      "video",
      "media",
      "image",
      "audio",
      "search",
      "library",
      "portal",
      "events"
    ]
  },
  "FirestoreReader": {
    "id": "firestore",
    "author": "rayzhudev",
    "keywords": ["firestore", "datastore"]
  },
  "KibelaReader": {
    "id": "kibela",
    "author": "higebu"
  },
  "GitHubRepositoryIssuesReader": {
    "id": "github_repo_issues",
    "author": "moncho",
    "keywords": [
      "github",
      "repository",
      "issues"
    ],
    "extra_files": ["github_client.py", "__init__.py"]
  },
  "FirebaseRealtimeDatabaseReader": {
    "id": "firebase_realtimedb",
    "author": "ajay",
    "keywords": [
      "firebase",
      "realtimedb",
      "database"
    ]
  },
<<<<<<< HEAD
  "GoogleKeepReader": {
    "id": "google_keep",
    "author": "pycui",
    "keywords": [
      "google keep",
      "google notes"
    ]
=======
  "FeishuDocsReader": {
    "id": "feishu_docs",
    "author": "ma-chengcheng"
>>>>>>> 136ee28f
  }
}<|MERGE_RESOLUTION|>--- conflicted
+++ resolved
@@ -570,7 +570,10 @@
       "database"
     ]
   },
-<<<<<<< HEAD
+  "FeishuDocsReader": {
+    "id": "feishu_docs",
+    "author": "ma-chengcheng"
+  },
   "GoogleKeepReader": {
     "id": "google_keep",
     "author": "pycui",
@@ -578,10 +581,5 @@
       "google keep",
       "google notes"
     ]
-=======
-  "FeishuDocsReader": {
-    "id": "feishu_docs",
-    "author": "ma-chengcheng"
->>>>>>> 136ee28f
   }
 }