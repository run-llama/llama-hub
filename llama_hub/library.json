--- conflicted
+++ resolved
@@ -590,7 +590,6 @@
       "memsql"
     ]
   },
-<<<<<<< HEAD
   "SECFilingsLoader":{
     "id":"sec_filings",
     "author":"Athe-kunal",
@@ -599,7 +598,8 @@
       "SEC Filings",
       "10-K",
       "10-Q"
-=======
+    ]
+  },
   "GuruReader": {
     "id": "guru",
     "author": "mcclain-thiel",
@@ -607,7 +607,6 @@
       "guru",
       "knowledge base",
       "getguru"
->>>>>>> 8b1ada39
     ]
   }
 }