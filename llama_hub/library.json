--- conflicted
+++ resolved
@@ -984,7 +984,6 @@
       "collaborators"
     ]
   },
-<<<<<<< HEAD
   "IMDBReviews":{
     "id": "imdb_review",
     "author": "Athe-kunal",
@@ -992,7 +991,8 @@
       "movies",
       "reviews",
       "IMDB"
-=======
+  ]
+},
   "BitbucketReader":{
     "id": "bitbucket",
     "author": "lejdiprifti",
@@ -1008,7 +1008,6 @@
     "keywords": [
       "rayyan",
       "systematic review"
->>>>>>> 434edadb
     ]
   }
 }