--- conflicted
+++ resolved
@@ -1117,7 +1117,6 @@
     "id": "opensearch",
     "author": "chnsagitchen"
   },
-<<<<<<< HEAD
     "SharePointReader":{
       "id": "sharepoint",
       "author": "arun-soliton",
@@ -1126,8 +1125,7 @@
         "microsoft 365",
         "microsoft365"
       ]
-    }
-=======
+    },
   "DocstringWalker": {
     "id": "docstring_walker",
     "author": "Filip Wojcik",
@@ -1138,5 +1136,4 @@
       "source code"
     ]
   }
->>>>>>> 6e6ed476
 }