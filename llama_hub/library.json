--- conflicted
+++ resolved
@@ -674,7 +674,6 @@
   "SECFilingsLoader": {
     "id": "sec_filings",
     "author": "Athe-kunal",
-<<<<<<< HEAD
     "extra_files":[
       "secData.py",
       "sec_filings_extractor.py",
@@ -686,9 +685,6 @@
       "10-K",
       "10-Q"
     ]
-=======
-    "keywords": ["finance", "SEC Filings", "10-K", "10-Q"]
->>>>>>> 5263112b
   },
   "GuruReader": {
     "id": "guru",
