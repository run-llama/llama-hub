{
  "AsanaReader": {
    "id": "asana",
    "author": "daveey"
  },
  "AzStorageBlobReader": {
    "id": "azstorage_blob",
    "author": "rivms",
    "keywords": [
      "azure storage",
      "blob",
      "container",
      "azure"
    ]
  },
  "GoogleDocsReader": {
    "id": "google_docs",
    "author": "jerryjliu"
  },
  "GoogleDriveReader": {
    "id": "google_drive",
    "author": "ravi03071991"
  },
  "GoogleCalendarReader": {
    "id": "google_calendar",
    "author": "ong"
  },
  "SimpleDirectoryReader": {
    "id": "file",
    "author": "jerryjliu"
  },
  "PDFReader": {
    "id": "file/pdf",
    "author": "ravi03071991"
  },
  "CJKPDFReader": {
    "id": "file/cjk_pdf",
    "author": "JiroShimaya",
    "keywords": ["Japanese", "Chinese", "Korean"]
  },
  "DocxReader": {
    "id": "file/docx",
    "author": "thejessezhang"
  },
  "PptxReader": {
    "id": "file/pptx",
    "author": "thejessezhang"
  },
  "ImageReader": {
    "id": "file/image",
    "author": "ravi03071991",
    "keywords": ["invoice", "receipt"]
  },
  "HubspotReader": {
    "id": "hubspot",
    "author": "ykhli",
    "keywords": ["hubspot"]
  },
  "EpubReader": {
    "id": "file/epub",
    "author": "Haowjy"
  },
  "JSONReader": {
    "id": "file/json",
    "author": "yisding"
  },
  "MarkdownReader": {
    "id": "file/markdown",
    "author": "hursh-desai"
  },
  "AudioTranscriber": {
    "id": "file/audio",
    "author": "ravi03071991"
  },
  "SimpleCSVReader": {
    "id": "file/simple_csv",
    "author": "vguillet",
    "keywords": ["spreadsheet"]
  },
  "PagedCSVReader": {
    "id": "file/paged_csv",
    "author": "thejessezhang",
    "keywords": ["spreadsheet"]
  },
  "PandasCSVReader": {
    "id": "file/pandas_csv",
    "author": "ephe-meral",
    "keywords": ["spreadsheet"]
  },
  "SimpleWebPageReader": {
    "id": "web/simple_web",
    "author": "thejessezhang"
  },
  "AsyncWebPageReader": {
    "id": "web/async_web",
    "author": "Hironsan"
  },
  "ReadabilityWebPageReader": {
    "id": "web/readability_web",
    "author": "pandazki",
    "extra_files": ["Readability.js"]
  },
  "BeautifulSoupWebReader": {
    "id": "web/beautiful_soup_web",
    "author": "thejessezhang",
    "keywords": ["substack", "readthedocs", "documentation"]
  },
  "RssReader": {
    "id": "web/rss",
    "author": "bborn",
    "keywords": ["feed", "rss", "atom"]
  },
  "SitemapReader": {
    "id": "web/sitemap",
    "author": "selamanse",
    "keywords": ["sitemap", "website", "seo"]
  },
  "DatabaseReader": {
    "id": "database",
    "author": "kevinqz",
    "keywords": ["sql", "postgres", "snowflake", "aws rds"]
  },
  "GraphQLReader": {
    "id": "graphql",
    "author": "jexp",
    "keywords": [
      "graphql",
      "gql",
      "apollo"
    ]
  },
  "GraphDBCypherReader": {
    "id": "graphdb_cypher",
    "author": "jexp",
    "keywords": [
      "graph",
      "neo4j",
      "cypher"
    ]
  },
  "DiscordReader": {
    "id": "discord",
    "author": "jerryjliu"
  },
  "FaissReader": {
    "id": "faiss",
    "author": "jerryjliu"
  },
  "SimpleMongoReader": {
    "id": "mongo",
    "author": "jerryjliu"
  },
  "SimpleCouchDBReader": {
    "id": "couchdb",
    "author": "technosophy"
  },
  "NotionPageReader": {
    "id": "notion",
    "author": "jerryjliu"
  },
  "JoplinReader": {
    "id": "joplin",
    "author": "alondmnt"
  },
  "ObsidianReader": {
    "id": "obsidian",
    "author": "hursh-desai"
  },
  "PineconeReader": {
    "id": "pinecone",
    "author": "jerryjliu"
  },
  "QdrantReader": {
    "id": "qdrant",
    "author": "kacperlukawski"
  },
  "ChromaReader": {
    "id": "chroma",
    "author": "atroyn"
  },
  "ElasticsearchReader": {
    "id": "elasticsearch",
    "author": "jaylmiller"
  },
  "SlackReader": {
    "id": "slack",
    "author": "jerryjliu"
  },
  "StringIterableReader": {
    "id": "string_iterable",
    "author": "teoh"
  },
  "TwitterTweetReader": {
    "id": "twitter",
    "author": "ravi03071991"
  },
  "SnscrapeTwitterReader": {
    "id": "snscrape_twitter",
    "author": "smyja"
  },
  "WeaviateReader": {
    "id": "weaviate",
    "author": "jerryjliu"
  },
  "WikipediaReader": {
    "id": "wikipedia",
    "author": "jerryjliu"
  },
  "YoutubeTranscriptReader": {
    "id": "youtube_transcript",
    "author": "ravi03071991",
    "keywords": ["video"]
  },
  "MakeWrapper": {
    "id": "make_com"
  },
  "ArxivReader": {
    "id": "papers/arxiv",
    "author": "thejessezhang"
  },
  "PubmedReader": {
    "id": "papers/pubmed",
    "author": "thejessezhang"
  },
  "MboxReader": {
    "id": "file/mbox",
    "author": "minosvasilias"
  },
  "UnstructuredReader": {
    "id": "file/unstructured",
    "author": "thejessezhang",
    "keywords": ["sec", "html", "eml", "10k", "10q", "unstructured.io", "yaml", "yml"]
  },
  "KnowledgeBaseWebReader": {
    "id": "web/knowledge_base",
    "author": "jasonwcfan",
    "keywords": ["documentation"]
  },
  "S3Reader": {
    "id": "s3",
    "author": "thejessezhang",
    "keywords": ["aws s3", "bucket", "amazon web services"]
  },
  "RemoteReader": {
    "id": "remote",
    "author": "thejessezhang",
    "keywords": ["hosted", "url", "gutenberg"]
  },
  "RemoteDepthReader": {
    "id": "remote_depth",
    "author": "simonMoisselin",
    "keywords": ["hosted", "url", "multiple"]
  },
  "DadJokesReader": {
    "id": "dad_jokes",
    "author": "sidu",
    "keywords": ["jokes", "dad jokes"]
  },
  "WordLiftLoader": {
    "id": "wordlift",
    "author": "msftwarelab",
    "keywords": ["wordlift", "knowledge graph", "graphql", "structured data", "seo"]
  },
  "WhatsappChatLoader": {
    "id": "whatsapp",
    "author": "batmanscode",
    "keywords": ["whatsapp", "chat"]
  },
  "BilibiliTranscriptReader": {
    "id": "bilibili",
    "author": "alexzhangji"
  },
  "RedditReader": {
    "id": "reddit",
    "author": "vanessahlyan",
    "keywords": ["reddit", "subreddit", "search", "comments"]
  },
  "MemosReader": {
    "id": "memos",
    "author": "bubu",
    "keywords": ["memos", "note"]
  },
  "SpotifyReader": {
    "id": "spotify",
    "author": "ong",
    "keywords": ["spotify", "music"]
  },
  "GithubRepositoryReader": {
    "id": "github_repo",
    "author": "ahmetkca",
    "keywords": [
      "github",
      "repository",
      "git",
      "code",
      "source code",
      "placeholder"
    ],
    "extra_files": ["github_client.py", "utils.py", "__init__.py"]
  },
  "RDFReader": {
    "id": "file/rdf",
    "author": "mommi84",
    "keywords": ["rdf", "n-triples", "graph", "knowledge graph"]
  },
  "ReadwiseReader": {
    "id": "readwise",
    "author": "alexbowe",
    "keywords": ["readwise", "highlights", "reading", "pkm"]
  },
  "PandasExcelReader": {
    "id": "file/pandas_excel",
    "author": "maccarini",
    "keywords": ["spreadsheet"]
  },
  "ZendeskReader": {
    "id": "zendesk",
    "author": "bbornsztein",
    "keywords": ["zendesk", "knowledge base", "help center"]
  },
  "IntercomReader": {
    "id": "intercom",
    "author": "bbornsztein",
    "keywords": ["intercom", "knowledge base", "help center"]
  },
  "WordpressReader": {
    "id": "wordpress",
    "author": "bbornsztein",
    "keywords": ["wordpress", "blog"]
  },
  "GmailReader": {
    "id": "gmail",
    "author": "bbornsztein",
    "keywords": ["gmail", "email"]
  },
  "SteamshipFileReader": {
    "id": "steamship",
    "author": "douglas-reid",
    "keywords": ["steamship"]
  },
  "GPTRepoReader": {
    "id": "gpt_repo",
    "author": "mpoon"
  },
  "AirtableReader": {
    "id": "airtable",
    "author": "smyja"
  },
  "HatenaBlogReader": {
    "id": "hatena_blog",
    "author": "Shoya SHIRAKI",
    "keywords": ["hatena", "blog"]
  },
  "OpendalReader": {
    "id": "opendal_reader",
    "author": "OpenDAL Contributors",
    "keywords": ["storage"]
  },
  "OpendalS3Reader": {
    "id": "opendal_reader/s3",
    "author": "OpenDAL Contributors",
    "keywords": ["storage", "s3"]
  },
  "OpendalAzblobReader": {
    "id": "opendal_reader/azblob",
    "author": "OpenDAL Contributors",
    "keywords": ["storage", "azblob"]
  },
  "OpendalGcsReader": {
    "id": "opendal_reader/gcs",
    "author": "OpenDAL Contributors",
    "keywords": ["storage", "gcs"]
  },
  "ConfluenceReader": {
    "id": "confluence",
    "author": "zywilliamli"
  },
  "ChatGPTRetrievalPluginReader": {
    "id": "chatgpt_plugin",
    "author": "jerryjliu"
  },
  "JiraReader": {
    "id": "jira",
    "author": "bearguy",
    "keywords": ["jira"]
  },
  "UnstructuredURLLoader": {
    "id": "web/unstructured_web",
    "author": "kravetsmic",
    "keywords": ["unstructured.io", "url"]
  },
  "GoogleSheetsReader": {
    "id": "google_sheets",
    "author": "piroz"
  },
  "FeedlyRssReader": {
    "id": "feedly_rss",
    "author": "kychanbp",
    "keywords": ["feedly", "rss"]
  },
  "FlatPdfReader": {
    "id": "file/flat_pdf",
    "author": "emmanuel-oliveira",
    "keywords": ["pdf", "flat", "flattened"]
  },
    "PDFMinerReader": {
    "id": "file/pdf_miner",
    "author": "thunderbug1",
    "keywords": ["pdf"]
  },
  "MilvusReader": {
    "id": "milvus",
    "author": "filip-halt"
  },
  "StackoverflowReader": {
    "id": "stackoverflow",
    "author": "allen-munsch",
    "keywords": ["posts", "questions", "answers"]
  },
  "ZulipReader": {
    "id": "zulip",
    "author": "plurigrid"
  },
  "OutlookLocalCalendarReader": {
    "id": "outlook_localcalendar",
    "author": "tevslin",
    "keywords": ["calendar", "outlook"]
  },
  "ApifyActor": {
    "id": "apify/actor",
    "author": "drobnikj",
    "keywords": ["apify", "scraper", "scraping", "crawler"]
  },
  "ApifyDataset": {
    "id": "apify/dataset",
    "author": "drobnikj",
    "keywords": ["apify", "scraper", "scraping", "crawler"]
  },
  "TrelloReader": {
    "id": "trello",
    "author": "bluzir",
    "keywords": ["trello"]
  },
  "DeepLakeReader": {
    "id": "deeplake",
    "author": "adolkhan",
    "keywords": ["deeplake"]
  },
  "ImageCaptionReader": {
    "id": "file/image_blip",
    "author": "FarisHijazi",
    "keywords": ["image"]
  },
  "ImageVisionLLMReader": {
    "id": "file/image_blip2",
    "author": "FarisHijazi",
    "keywords": ["image"]
  },
  "ImageTabularChartReader": {
    "id": "file/image_deplot",
    "author": "jon-chuang",
    "keywords": ["image", "chart", "tabular", "figure"]
  },
  "IPYNBReader": {
    "id": "file/ipynb",
    "author": "FarisHijazi",
    "keywords": ["jupyter", "notebook", "ipynb"]
  },
  "HuggingFaceFSReader": {
    "id": "huggingface/fs",
    "author": "jerryjliu",
    "keywords": ["hugging", "face", "huggingface", "filesystem", "fs"]
  },
  "DeepDoctectionReader": {
    "id": "file/deepdoctection",
    "author": "jerryjliu",
    "keywords": ["doctection", "doc"]
  },
  "PandasAIReader": {
    "id": "pandas_ai",
    "author": "jerryjliu",
    "keywords": ["pandas", "ai"]
  },
  "MetalReader": {
    "id": "metal",
    "author": "getmetal",
    "keywords": ["metal", "retriever", "storage"]
  },
  "BoardDocsReader": {
    "id": "boarddocs",
    "author": "dweekly",
    "keywords": [
      "board",
      "boarddocs"
    ]
  },
  "PyMuPDFReader": {
    "id": "file/pymu_pdf",
    "author": "iamarunbrahma",
    "keywords": ["pymupdf", "pdf"]
  },
  "MondayReader": {
    "id": "mondaydotcom",
    "author": "nadavgr",
    "keywords": ["monday", "mondaydotcom"]
  },
  "MangoppsGuidesReader": {
    "id": "mangoapps_guides",
    "author": "mangoapps",
    "keywords": [
      "mangoapps"
    ]
  },
  "DocugamiReader": {
    "id": "docugami",
    "author": "tjaffri",
    "keywords": [
      "docugami",
      "docx",
      "doc",
      "pdf",
      "xml"
    ]
  },
  "WeatherReader": {
    "id": "weather",
    "author": "iamadhee",
    "keywords": ["weather","openweather"]
  },
    "OpenMap": {
    "id": "maps",
    "author": "carrotpy",
    "keywords": ["open maps","maps","open street maps","overpass api","geo"]
    },
  "KalturaESearchReader": {
    "id": "kaltura/esearch",
    "author": "kaltura",
    "keywords": [
      "kaltura",
      "video",
      "media",
      "image",
      "audio",
      "search",
      "library",
      "portal",
      "events"
    ]
  },
  "FirestoreReader": {
    "id": "firestore",
    "author": "rayzhudev",
    "keywords": ["firestore", "datastore"]
  },
  "KibelaReader": {
    "id": "kibela",
    "author": "higebu"
  },
  "GitHubRepositoryIssuesReader": {
    "id": "github_repo_issues",
    "author": "moncho",
    "keywords": [
      "github",
      "repository",
      "issues"
    ],
    "extra_files": ["github_client.py", "__init__.py"]
  },
  "FirebaseRealtimeDatabaseReader": {
    "id": "firebase_realtimedb",
    "author": "ajay",
    "keywords": [
      "firebase",
      "realtimedb",
      "database"
    ]
  },
  "FeishuDocsReader": {
    "id": "feishu_docs",
    "author": "ma-chengcheng"
  },
  "GoogleKeepReader": {
    "id": "google_keep",
    "author": "pycui",
    "keywords": [
      "google keep",
      "google notes"
    ]
  },
  "SingleStoreReader": {
    "id": "singlestore",
    "author": "singlestore",
    "keywords": [
      "singlestore",
      "memsql"
    ]
  },
  "SECFilingsLoader":{
    "id":"sec_filings",
    "author":"Athe-kunal",
    "keywords":[
      "finance",
      "SEC Filings",
      "10-K",
      "10-Q"
    ]
  },
  "GuruReader": {
    "id": "guru",
    "author": "mcclain-thiel",
    "keywords": [
      "guru",
      "knowledge base",
      "getguru"
    ]
  },
  "MinioReader": {
    "id": "minio",
    "author": "semoal",
    "keywords": [
      "minio",
      "bucket",
      "storage"
    ]
  },
<<<<<<< HEAD
  "NewsArticleReader": {
    "id": "news",
    "author": "ruze00",
    "keywords": [
      "news",
      "article"
    ]
  },
  "RssNewsReader": {
    "id": "rss_news",
    "author": "ruze00",
    "keywords": [
      "news",
      "article",
      "rss",
      "feed"
    ]
=======
  "SemanticScholarReader": {
    "id": "semanticscholar",
    "author": "shauryr",
    "keywords": [
      "semantic",
      "scholar",
      "research",
      "paper"
    ]
  },
    "ZepReader": {
    "id": "zep",
    "author": "zep",
    "keywords": ["zep", "retriever", "memory", "storage"]
>>>>>>> 271bbb1d
  }
}<|MERGE_RESOLUTION|>--- conflicted
+++ resolved
@@ -623,7 +623,6 @@
       "storage"
     ]
   },
-<<<<<<< HEAD
   "NewsArticleReader": {
     "id": "news",
     "author": "ruze00",
@@ -641,7 +640,7 @@
       "rss",
       "feed"
     ]
-=======
+  },
   "SemanticScholarReader": {
     "id": "semanticscholar",
     "author": "shauryr",
@@ -656,6 +655,5 @@
     "id": "zep",
     "author": "zep",
     "keywords": ["zep", "retriever", "memory", "storage"]
->>>>>>> 271bbb1d
   }
 }