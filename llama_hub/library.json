--- conflicted
+++ resolved
@@ -1096,7 +1096,6 @@
       "web reader"
     ]
   },
-<<<<<<< HEAD
   "GenomeAnnotationReader": {
     "id": "genome",
     "author": "acpguedes",
@@ -1105,7 +1104,7 @@
       "annotation",
       "genome"
     ]
-=======
+  },
   "EarningsCallTranscript":{
     "id":"earnings_call_transcript",
     "author": "Athe-kunal",
@@ -1118,6 +1117,5 @@
   "OpensearchReader": {
     "id": "opensearch",
     "author": "chnsagitchen"
->>>>>>> 67dd3509
   }
 }