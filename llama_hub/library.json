--- conflicted
+++ resolved
@@ -1117,7 +1117,6 @@
     "id": "opensearch",
     "author": "chnsagitchen"
   },
-<<<<<<< HEAD
   "HiveReader": {
     "id": "hive",
     "author": "kasen",
@@ -1127,17 +1126,15 @@
       "HDFS"
     ]
   },
-=======
-    "SharePointReader":{
-      "id": "microsoft_sharepoint",
-      "author": "arun-soliton",
-      "keywords":[
-        "sharepoint",
-        "microsoft 365",
-        "microsoft365"
-      ]
-    },
->>>>>>> c9db7a7d
+  "SharePointReader":{
+    "id": "microsoft_sharepoint",
+    "author": "arun-soliton",
+    "keywords":[
+      "sharepoint",
+      "microsoft 365",
+      "microsoft365"
+    ]
+  },
   "DocstringWalker": {
     "id": "docstring_walker",
     "author": "Filip Wojcik",
