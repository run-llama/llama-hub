--- conflicted
+++ resolved
@@ -1096,7 +1096,6 @@
       "web reader"
     ]
   },
-<<<<<<< HEAD
   "StripeDocsReader": {
     "id": "stripe_docs",
     "author": "amorriscode",
@@ -1104,7 +1103,7 @@
       "stripe",
       "documentation"
     ]
-=======
+},
   "EarningsCallTranscript":{
     "id":"earnings_call_transcript",
     "author": "Athe-kunal",
@@ -1117,6 +1116,5 @@
   "OpensearchReader": {
     "id": "opensearch",
     "author": "chnsagitchen"
->>>>>>> 67dd3509
   }
 }