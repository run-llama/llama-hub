--- conflicted
+++ resolved
@@ -1220,7 +1220,10 @@
     "id": "telegram",
     "author": "diicell"
   },
-<<<<<<< HEAD
+  "XMLReader": {
+    "id": "file/xml",
+    "author": "mmaatouk"
+  },
   "CouchbaseReader": {
     "id": "couchbase",
     "author": "nithishr",
@@ -1229,10 +1232,5 @@
       "Capella",
       "NoSQL"
     ]
-=======
-  "XMLReader": {
-    "id": "file/xml",
-    "author": "mmaatouk"
->>>>>>> 57af0912
   }
 }