--- conflicted
+++ resolved
@@ -12,17 +12,6 @@
   "PatronusAIFinanceBenchDataset": {
     "id": "llama_datasets/patronus_financebench",
     "author": "anand",
-<<<<<<< HEAD
-    "keywords": ["rag"],
-    "extra_files": ["-6927891925076153667.pdf", "-7202804836132812435.pdf", "5420696008997632157.pdf", "-1259278093432956000.pdf", "8255010981931466649.pdf", "3640927171460586089.pdf", "2285064414955059570.pdf", "-952231812766963598.pdf", "7585536068186288071.pdf", "-8614230448635868.pdf", "2373172441154640167.pdf", "5778020429057004799.pdf", "-6705194003955227682.pdf", "-5211952102302999032.pdf", "-1487443078825766914.pdf", "-2391628177033683478.pdf", "1442095295620132897.pdf", "8356595383350674852.pdf", "1492918447230031624.pdf", "-285462274670044281.pdf", "7373122028475438887.pdf", "5236576729232243478.pdf", "6400658416673335614.pdf", "-496066814727482612.pdf", "6473351792252921673.pdf", "2963986444829225983.pdf", "6926845495504563703.pdf", "-5969702240604939055.pdf", "-6546882555099552907.pdf", "-1994176231209798888.pdf", "4523106881982950725.pdf", "-6730121070246638068.pdf"]
-  },
-  "Llama2PaperDataset": {
-    "id": "llama_datasets/llama2_paper",
-    "author": "jerryjliu",
-    "keywords": ["rag"],
-    "extra_files": ["llama2.pdf"]
-=======
-    "keywords": ["rag", "finance"]
   },
   "BlockchainSolanaDataset": {
     "id": "llama_datasets/blockchain_solana",
@@ -34,10 +23,9 @@
     "author": "nerdai",
     "keywords": ["rag", "truthfulqa"]
   },
-    "Llama2PaperDataset": {
+  "Llama2PaperDataset": {
     "id": "llama_datasets/llama2_paper",
     "author": "jerryjliu",
     "keywords": ["rag", "llama2"]
->>>>>>> 6b0675d5
   }
 }