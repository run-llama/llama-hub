--- conflicted
+++ resolved
@@ -20,27 +20,6 @@
 from llama_index.readers.file.base import DEFAULT_FILE_READER_CLS
 from llama_index.readers.schema.base import Document
 
-<<<<<<< HEAD
-if "pytest" in sys.modules:
-    from llama_hub.github_repo.github_client import (BaseGithubClient,
-                                                     GitBranchResponseModel,
-                                                     GitCommitResponseModel,
-                                                     GithubClient,
-                                                     GitTreeResponseModel)
-    from llama_hub.github_repo.utils import (BufferedGitBlobDataIterator,
-                                             get_file_extension,
-                                             print_if_verbose)
-else:
-    from llama_hub.github_repo.github_client import (BaseGithubClient,
-                                                     GitBranchResponseModel,
-                                                     GitCommitResponseModel,
-                                                     GithubClient,
-                                                     GitTreeResponseModel)
-    from llama_hub.github_repo.utils import (BufferedGitBlobDataIterator,
-                                             get_file_extension,
-                                             print_if_verbose)
-=======
-
 from llama_hub.github_repo.github_client import (
     BaseGithubClient,
     GitBranchResponseModel,
@@ -53,7 +32,6 @@
     print_if_verbose,
     get_file_extension,
 )
->>>>>>> 03ebe5bf
 
 logger = logging.getLogger(__name__)
 
