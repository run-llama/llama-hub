--- conflicted
+++ resolved
@@ -1,27 +1,27 @@
 """Zapier tool spec."""
 
+from llama_index.tools.tool_spec.base import BaseToolSpec
+from typing import Optional, Dict
+import requests
 import json
-from typing import Dict, Optional
-
-import requests
-from llama_index.tools.tool_spec.base import BaseToolSpec
 
 ACTION_URL_TMPL = "https://nla.zapier.com/api/v1/dynamic/exposed/{action_id}/execute/"
-
 
 class ZapierToolSpec(BaseToolSpec):
     """Zapier tool spec."""
 
     spec_functions = []
 
-    def __init__(
-        self, api_key: Optional[str] = None, oauth_access_token: Optional[str] = None
-    ) -> None:
+    def __init__(self, api_key: Optional[str] = None, oauth_access_token: Optional[str] = None) -> None:
         """Initialize with parameters."""
         if api_key:
-            self._headers = {"x-api-key": api_key}
+            self._headers = {
+                "x-api-key": api_key
+                }
         elif oauth_access_token:
-            self._headers = {"Authorization": f"Bearer {oauth_access_token}"}
+            self._headers = {
+                "Authorization": f"Bearer {oauth_access_token}"
+            }
         else:
             raise ValueError("Must provide either api_key or oauth_access_token")
 
@@ -60,35 +60,15 @@
 
     def list_actions(self):
         response = requests.get(
-            "https://nla.zapier.com/api/v1/dynamic/exposed/", headers=self._headers
+            "https://nla.zapier.com/api/v1/dynamic/exposed/",
+            headers=self._headers
         )
         return response.text
 
-<<<<<<< HEAD
-    def natural_language_query(self, id: str, params: Dict[str, str]):
-        """
-        Make a natural language action to Zapier
-        This endpoint accepts natural language instructions to integrate with other services
-        You should always provide a natural language string in the params dict descrbing the overall action to be taken
-
-        The action being called must have an id obtained from list_actions. If the action is not exposed it can be here:
-        Args:
-            id (str): The id of the zapier action to call
-            params (Optional[dict]): The instructions and other values instructing the action to be taken
-
-        If the error field is not null, interpret the error and try to fix it. Otherwise, inform the user of how they might fix it.
-        """
-
-        response = requests.post(
-            ACTION_URL_TMPL.format(action_id=id),
-            headers=self._headers,
-            data=json.dumps(params),
-=======
     def natural_language_query(self, id: str, **kwargs):
         response = requests.post(
             ACTION_URL_TMPL.format(action_id=id),
             headers=self._headers,
             data=json.dumps(kwargs)
->>>>>>> 03ebe5bf
         )
         return response.text